--- conflicted
+++ resolved
@@ -42,7 +42,7 @@
                     </thead>
                     <tbody>
                         <tr v-for="(beat, index) in displayedRecords" :key="index" :class="{ 'shadow-box': $root.windowWidth <= 550}">
-                            <td><router-link :to="`/dashboard/monitor/${beat.monitorID}`">{{ beat.name }}</router-link></td>
+                            <td><router-link :to="`/dashboard/${beat.monitorID}`">{{ beat.name }}</router-link></td>
                             <td><Status :status="beat.status" /></td>
                             <td :class="{ 'border-0':! beat.msg}"><Datetime :value="beat.time" /></td>
                             <td class="border-0">{{ beat.msg }}</td>
@@ -93,44 +93,6 @@
         };
     },
     computed: {
-<<<<<<< HEAD
-        stats() {
-            let result = {
-                up: 0,
-                down: 0,
-                maintenance: 0,
-                unknown: 0,
-                pause: 0,
-            };
-
-            for (let monitorID in this.$root.monitorList) {
-                let beat = this.$root.lastHeartbeatList[monitorID];
-                let monitor = this.$root.monitorList[monitorID];
-                
-                if (monitor && monitor.maintenance) {
-                    result.maintenance++;
-                }
-                else if (monitor && !monitor.active) {
-                    result.pause++;
-                } else if (beat) {
-                    if (beat.status === 1) {
-                        result.up++;
-                    } else if (beat.status === 0) {
-                        result.down++;
-                    } else if (beat.status === 2) {
-                        result.up++;
-                    } else {
-                        result.unknown++;
-                    }
-                } else {
-                    result.unknown++;
-                }
-            }
-
-            return result;
-        },
-=======
->>>>>>> 26230a3d
 
         importantHeartBeatList() {
             let result = [];
