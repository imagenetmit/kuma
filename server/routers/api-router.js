let express = require("express");
const { allowDevAllOrigin, allowAllOrigin, percentageToColor, filterAndJoin, send403 } = require("../util-server");
const { R } = require("redbean-node");
const apicache = require("../modules/apicache");
const Monitor = require("../model/monitor");
const dayjs = require("dayjs");
const { UP, MAINTENANCE, DOWN, flipStatus, log } = require("../../src/util");
const StatusPage = require("../model/status_page");
const { UptimeKumaServer } = require("../uptime-kuma-server");
const { makeBadge } = require("badge-maker");
const { badgeConstants } = require("../config");

let router = express.Router();

let cache = apicache.middleware;
const server = UptimeKumaServer.getInstance();
let io = server.io;

router.get("/api/entry-page", async (request, response) => {
    allowDevAllOrigin(response);

    let result = { };

    if (request.hostname in StatusPage.domainMappingList) {
        result.type = "statusPageMatchedDomain";
        result.statusPageSlug = StatusPage.domainMappingList[request.hostname];
    } else {
        result.type = "entryPage";
        result.entryPage = server.entryPage;
    }
    response.json(result);
});

router.get("/api/push/:pushToken", async (request, response) => {
    try {

        let pushToken = request.params.pushToken;
        let msg = request.query.msg || "OK";
        let ping = request.query.ping || null;
        let statusString = request.query.status || "up";
        let status = (statusString === "up") ? UP : DOWN;

        let monitor = await R.findOne("monitor", " push_token = ? AND active = 1 ", [
            pushToken
        ]);

        if (! monitor) {
            throw new Error("Monitor not found or not active.");
        }

        const previousHeartbeat = await Monitor.getPreviousHeartbeat(monitor.id);

        if (monitor.isUpsideDown()) {
            status = flipStatus(status);
        }

        let isFirstBeat = true;
        let previousStatus = status;
        let duration = 0;

        let bean = R.dispense("heartbeat");
        bean.time = R.isoDateTimeMillis(dayjs.utc());

        if (previousHeartbeat) {
            isFirstBeat = false;
            previousStatus = previousHeartbeat.status;
            duration = dayjs(bean.time).diff(dayjs(previousHeartbeat.time), "second");
        }

<<<<<<< HEAD
        if (await Monitor.isUnderMaintenance(monitor.id)) {
            msg = "Monitor under maintenance";
            status = MAINTENANCE;
        }

=======
        log.debug("router", `/api/push/ called at ${dayjs().format("YYYY-MM-DD HH:mm:ss.SSS")}`);
>>>>>>> 1c4e9743
        log.debug("router", "PreviousStatus: " + previousStatus);
        log.debug("router", "Current Status: " + status);

        bean.important = Monitor.isImportantBeat(isFirstBeat, previousStatus, status);
        bean.monitor_id = monitor.id;
        bean.status = status;
        bean.msg = msg;
        bean.ping = ping;
        bean.duration = duration;

        await R.store(bean);

        io.to(monitor.user_id).emit("heartbeat", bean.toJSON());
        Monitor.sendStats(io, monitor.id, monitor.user_id);

        response.json({
            ok: true,
        });

        if (Monitor.isImportantForNotification(isFirstBeat, previousStatus, status)) {
            await Monitor.sendNotification(isFirstBeat, monitor, bean);
        }

    } catch (e) {
        response.status(404).json({
            ok: false,
            msg: e.message
        });
    }
});

<<<<<<< HEAD
// Status page config, incident, monitor list
router.get("/api/status-page/:slug", cache("5 minutes"), async (request, response) => {
    allowDevAllOrigin(response);
    let slug = request.params.slug;

    // Get Status Page
    let statusPage = await R.findOne("status_page", " slug = ? ", [
        slug
    ]);

    if (!statusPage) {
        response.statusCode = 404;
        response.json({
            msg: "Not Found"
        });
        return;
    }

    try {
        // Incident
        let incident = await R.findOne("incident", " pin = 1 AND active = 1 AND status_page_id = ? ", [
            statusPage.id,
        ]);

        if (incident) {
            incident = incident.toPublicJSON();
        }

        let maintenance = await getMaintenanceList(statusPage.id);

        // Public Group List
        const publicGroupList = [];
        const showTags = !!statusPage.show_tags;

        const list = await R.find("group", " public = 1 AND status_page_id = ? ORDER BY weight ", [
            statusPage.id
        ]);

        for (let groupBean of list) {
            let monitorGroup = await groupBean.toPublicJSON(showTags);
            publicGroupList.push(monitorGroup);
        }

        // Response
        response.json({
            config: await statusPage.toPublicJSON(),
            incident,
            maintenance,
            publicGroupList
        });

    } catch (error) {
        send403(response, error.message);
    }

});

/**
 * Get list of maintenances
 * @param {number} statusPageId ID of status page to get maintenance for
 * @returns {Object} Object representing maintenances sanitized for public
 */
async function getMaintenanceList(statusPageId) {
    try {
        const publicMaintenanceList = [];

        let maintenanceBeanList = R.convertToBeans("maintenance", await R.getAll(`
            SELECT m.*
            FROM maintenance m
            JOIN maintenance_status_page msp
            ON msp.maintenance_id = m.id
            WHERE datetime(m.start_date) <= datetime('now')
              AND datetime(m.end_date) >= datetime('now')
              AND msp.status_page_id = ?
            ORDER BY m.end_date
        `, [ statusPageId ]));

        for (const bean of maintenanceBeanList) {
            publicMaintenanceList.push(await bean.toPublicJSON());
        }

        return publicMaintenanceList;

    } catch (error) {
        return [];
    }
}

// Status Page Polling Data
// Can fetch only if published
router.get("/api/status-page/heartbeat/:slug", cache("1 minutes"), async (request, response) => {
    allowDevAllOrigin(response);

    try {
        let heartbeatList = {};
        let uptimeList = {};

        let slug = request.params.slug;
        let statusPageID = await StatusPage.slugToID(slug);

        let monitorIDList = await R.getCol(`
            SELECT monitor_group.monitor_id FROM monitor_group, \`group\`
            WHERE monitor_group.group_id = \`group\`.id
            AND public = 1
            AND \`group\`.status_page_id = ?
        `, [
            statusPageID
        ]);

        for (let monitorID of monitorIDList) {
            let list = await R.getAll(`
                    SELECT * FROM heartbeat
                    WHERE monitor_id = ?
                    ORDER BY time DESC
                    LIMIT 50
            `, [
                monitorID,
            ]);

            list = R.convertToBeans("heartbeat", list);
            heartbeatList[monitorID] = list.reverse().map(row => row.toPublicJSON());

            const type = 24;
            uptimeList[`${monitorID}_${type}`] = await Monitor.calcUptime(type, monitorID);
        }

        response.json({
            heartbeatList,
            uptimeList
        });

    } catch (error) {
        send403(response, error.message);
    }
});

=======
>>>>>>> 1c4e9743
router.get("/api/badge/:id/status", cache("5 minutes"), async (request, response) => {
    allowAllOrigin(response);

    const {
        label,
        upLabel = "Up",
        downLabel = "Down",
        upColor = badgeConstants.defaultUpColor,
        downColor = badgeConstants.defaultDownColor,
        style = badgeConstants.defaultStyle,
        value, // for demo purpose only
    } = request.query;

    try {
        const requestedMonitorId = parseInt(request.params.id, 10);
        const overrideValue = value !== undefined ? parseInt(value) : undefined;

        let publicMonitor = await R.getRow(`
                SELECT monitor_group.monitor_id FROM monitor_group, \`group\`
                WHERE monitor_group.group_id = \`group\`.id
                AND monitor_group.monitor_id = ?
                AND public = 1
            `,
        [ requestedMonitorId ]
        );

        const badgeValues = { style };

        if (!publicMonitor) {
            // return a "N/A" badge in naColor (grey), if monitor is not public / not available / non exsitant

            badgeValues.message = "N/A";
            badgeValues.color = badgeConstants.naColor;
        } else {
            const heartbeat = await Monitor.getPreviousHeartbeat(requestedMonitorId);
            const state = overrideValue !== undefined ? overrideValue : heartbeat.status === 1;

            badgeValues.label = label ? label : "";
            badgeValues.color = state ? upColor : downColor;
            badgeValues.message = label ?? state ? upLabel : downLabel;
        }

        // build the svg based on given values
        const svg = makeBadge(badgeValues);

        response.type("image/svg+xml");
        response.send(svg);
    } catch (error) {
        send403(response, error.message);
    }
});

router.get("/api/badge/:id/uptime/:duration?", cache("5 minutes"), async (request, response) => {
    allowAllOrigin(response);

    const {
        label,
        labelPrefix,
        labelSuffix = badgeConstants.defaultUptimeLabelSuffix,
        prefix,
        suffix = badgeConstants.defaultUptimeValueSuffix,
        color,
        labelColor,
        style = badgeConstants.defaultStyle,
        value, // for demo purpose only
    } = request.query;

    try {
        const requestedMonitorId = parseInt(request.params.id, 10);
        // if no duration is given, set value to 24 (h)
        const requestedDuration = request.params.duration !== undefined ? parseInt(request.params.duration, 10) : 24;
        const overrideValue = value && parseFloat(value);

        let publicMonitor = await R.getRow(`
                SELECT monitor_group.monitor_id FROM monitor_group, \`group\`
                WHERE monitor_group.group_id = \`group\`.id
                AND monitor_group.monitor_id = ?
                AND public = 1
            `,
        [ requestedMonitorId ]
        );

        const badgeValues = { style };

        if (!publicMonitor) {
            // return a "N/A" badge in naColor (grey), if monitor is not public / not available / non exsitant
            badgeValues.message = "N/A";
            badgeValues.color = badgeConstants.naColor;
        } else {
            const uptime = overrideValue ?? await Monitor.calcUptime(
                requestedDuration,
                requestedMonitorId
            );

            // limit the displayed uptime percentage to four (two, when displayed as percent) decimal digits
            const cleanUptime = parseFloat(uptime.toPrecision(4));

            // use a given, custom color or calculate one based on the uptime value
            badgeValues.color = color ?? percentageToColor(uptime);
            // use a given, custom labelColor or use the default badge label color (defined by badge-maker)
            badgeValues.labelColor = labelColor ?? "";
            // build a lable string. If a custom label is given, override the default one (requestedDuration)
            badgeValues.label = filterAndJoin([ labelPrefix, label ?? requestedDuration, labelSuffix ]);
            badgeValues.message = filterAndJoin([ prefix, `${cleanUptime * 100}`, suffix ]);
        }

        // build the SVG based on given values
        const svg = makeBadge(badgeValues);

        response.type("image/svg+xml");
        response.send(svg);
    } catch (error) {
        send403(response, error.message);
    }
});

router.get("/api/badge/:id/ping/:duration?", cache("5 minutes"), async (request, response) => {
    allowAllOrigin(response);

    const {
        label,
        labelPrefix,
        labelSuffix = badgeConstants.defaultPingLabelSuffix,
        prefix,
        suffix = badgeConstants.defaultPingValueSuffix,
        color = badgeConstants.defaultPingColor,
        labelColor,
        style = badgeConstants.defaultStyle,
        value, // for demo purpose only
    } = request.query;

    try {
        const requestedMonitorId = parseInt(request.params.id, 10);

        // Default duration is 24 (h) if not defined in queryParam, limited to 720h (30d)
        const requestedDuration = Math.min(request.params.duration ? parseInt(request.params.duration, 10) : 24, 720);
        const overrideValue = value && parseFloat(value);

        const publicAvgPing = parseInt(await R.getCell(`
                SELECT AVG(ping) FROM monitor_group, \`group\`, heartbeat
                WHERE monitor_group.group_id = \`group\`.id
                AND heartbeat.time > DATETIME('now', ? || ' hours')
                AND heartbeat.ping IS NOT NULL
                AND public = 1
                AND heartbeat.monitor_id = ?
            `,
        [ -requestedDuration, requestedMonitorId ]
        ));

        const badgeValues = { style };

        if (!publicAvgPing) {
            // return a "N/A" badge in naColor (grey), if monitor is not public / not available / non exsitant

            badgeValues.message = "N/A";
            badgeValues.color = badgeConstants.naColor;
        } else {
            const avgPing = parseInt(overrideValue ?? publicAvgPing);

            badgeValues.color = color;
            // use a given, custom labelColor or use the default badge label color (defined by badge-maker)
            badgeValues.labelColor = labelColor ?? "";
            // build a lable string. If a custom label is given, override the default one (requestedDuration)
            badgeValues.label = filterAndJoin([ labelPrefix, label ?? requestedDuration, labelSuffix ]);
            badgeValues.message = filterAndJoin([ prefix, avgPing, suffix ]);
        }

        // build the SVG based on given values
        const svg = makeBadge(badgeValues);

        response.type("image/svg+xml");
        response.send(svg);
    } catch (error) {
        send403(response, error.message);
    }
});

module.exports = router;<|MERGE_RESOLUTION|>--- conflicted
+++ resolved
@@ -67,15 +67,12 @@
             duration = dayjs(bean.time).diff(dayjs(previousHeartbeat.time), "second");
         }
 
-<<<<<<< HEAD
         if (await Monitor.isUnderMaintenance(monitor.id)) {
             msg = "Monitor under maintenance";
             status = MAINTENANCE;
         }
 
-=======
         log.debug("router", `/api/push/ called at ${dayjs().format("YYYY-MM-DD HH:mm:ss.SSS")}`);
->>>>>>> 1c4e9743
         log.debug("router", "PreviousStatus: " + previousStatus);
         log.debug("router", "Current Status: " + status);
 
@@ -107,145 +104,6 @@
     }
 });
 
-<<<<<<< HEAD
-// Status page config, incident, monitor list
-router.get("/api/status-page/:slug", cache("5 minutes"), async (request, response) => {
-    allowDevAllOrigin(response);
-    let slug = request.params.slug;
-
-    // Get Status Page
-    let statusPage = await R.findOne("status_page", " slug = ? ", [
-        slug
-    ]);
-
-    if (!statusPage) {
-        response.statusCode = 404;
-        response.json({
-            msg: "Not Found"
-        });
-        return;
-    }
-
-    try {
-        // Incident
-        let incident = await R.findOne("incident", " pin = 1 AND active = 1 AND status_page_id = ? ", [
-            statusPage.id,
-        ]);
-
-        if (incident) {
-            incident = incident.toPublicJSON();
-        }
-
-        let maintenance = await getMaintenanceList(statusPage.id);
-
-        // Public Group List
-        const publicGroupList = [];
-        const showTags = !!statusPage.show_tags;
-
-        const list = await R.find("group", " public = 1 AND status_page_id = ? ORDER BY weight ", [
-            statusPage.id
-        ]);
-
-        for (let groupBean of list) {
-            let monitorGroup = await groupBean.toPublicJSON(showTags);
-            publicGroupList.push(monitorGroup);
-        }
-
-        // Response
-        response.json({
-            config: await statusPage.toPublicJSON(),
-            incident,
-            maintenance,
-            publicGroupList
-        });
-
-    } catch (error) {
-        send403(response, error.message);
-    }
-
-});
-
-/**
- * Get list of maintenances
- * @param {number} statusPageId ID of status page to get maintenance for
- * @returns {Object} Object representing maintenances sanitized for public
- */
-async function getMaintenanceList(statusPageId) {
-    try {
-        const publicMaintenanceList = [];
-
-        let maintenanceBeanList = R.convertToBeans("maintenance", await R.getAll(`
-            SELECT m.*
-            FROM maintenance m
-            JOIN maintenance_status_page msp
-            ON msp.maintenance_id = m.id
-            WHERE datetime(m.start_date) <= datetime('now')
-              AND datetime(m.end_date) >= datetime('now')
-              AND msp.status_page_id = ?
-            ORDER BY m.end_date
-        `, [ statusPageId ]));
-
-        for (const bean of maintenanceBeanList) {
-            publicMaintenanceList.push(await bean.toPublicJSON());
-        }
-
-        return publicMaintenanceList;
-
-    } catch (error) {
-        return [];
-    }
-}
-
-// Status Page Polling Data
-// Can fetch only if published
-router.get("/api/status-page/heartbeat/:slug", cache("1 minutes"), async (request, response) => {
-    allowDevAllOrigin(response);
-
-    try {
-        let heartbeatList = {};
-        let uptimeList = {};
-
-        let slug = request.params.slug;
-        let statusPageID = await StatusPage.slugToID(slug);
-
-        let monitorIDList = await R.getCol(`
-            SELECT monitor_group.monitor_id FROM monitor_group, \`group\`
-            WHERE monitor_group.group_id = \`group\`.id
-            AND public = 1
-            AND \`group\`.status_page_id = ?
-        `, [
-            statusPageID
-        ]);
-
-        for (let monitorID of monitorIDList) {
-            let list = await R.getAll(`
-                    SELECT * FROM heartbeat
-                    WHERE monitor_id = ?
-                    ORDER BY time DESC
-                    LIMIT 50
-            `, [
-                monitorID,
-            ]);
-
-            list = R.convertToBeans("heartbeat", list);
-            heartbeatList[monitorID] = list.reverse().map(row => row.toPublicJSON());
-
-            const type = 24;
-            uptimeList[`${monitorID}_${type}`] = await Monitor.calcUptime(type, monitorID);
-        }
-
-        response.json({
-            heartbeatList,
-            uptimeList
-        });
-
-    } catch (error) {
-        send403(response, error.message);
-    }
-});
-
-=======
->>>>>>> 1c4e9743
 router.get("/api/badge/:id/status", cache("5 minutes"), async (request, response) => {
     allowAllOrigin(response);
 
