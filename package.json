{
    "name": "uptime-kuma",
    "version": "1.19.6",
    "license": "MIT",
    "repository": {
        "type": "git",
        "url": "https://github.com/louislam/uptime-kuma.git"
    },
    "engines": {
        "node": "14.* || >=16.*"
    },
    "scripts": {
        "install-legacy": "npm install",
        "update-legacy": "npm update",
        "lint:js": "eslint --ext \".js,.vue\" --ignore-path .gitignore .",
        "lint-fix:js": "eslint --ext \".js,.vue\" --fix --ignore-path .gitignore .",
        "lint:style": "stylelint \"**/*.{vue,css,scss}\" --ignore-path .gitignore",
        "lint-fix:style": "stylelint \"**/*.{vue,css,scss}\" --fix --ignore-path .gitignore",
        "lint": "npm run lint:js && npm run lint:style",
        "dev": "concurrently -k -r \"wait-on tcp:3000 && npm run start-server-dev \" \"npm run start-frontend-dev\"",
        "start-frontend-dev": "cross-env NODE_ENV=development vite --host --config ./config/vite.config.js",
        "start": "npm run start-server",
        "start-server": "node server/server.js",
        "start-server-dev": "cross-env NODE_ENV=development node server/server.js",
        "build": "vite build --config ./config/vite.config.js",
        "test": "node test/prepare-test-server.js && npm run jest-backend",
        "test-with-build": "npm run build && npm test",
        "jest-backend": "cross-env TEST_BACKEND=1 jest --runInBand --detectOpenHandles --forceExit --config=./config/jest-backend.config.js",
        "tsc": "tsc",
        "vite-preview-dist": "vite preview --host --config ./config/vite.config.js",
        "build-docker": "npm run build && npm run build-docker-debian && npm run build-docker-alpine",
        "build-docker-alpine-base": "docker buildx build -f docker/alpine-base.dockerfile --platform linux/amd64,linux/arm64,linux/arm/v7 -t louislam/uptime-kuma:base-alpine . --push",
        "build-docker-debian-base": "docker buildx build -f docker/debian-base.dockerfile --platform linux/amd64,linux/arm64,linux/arm/v7 -t louislam/uptime-kuma:base-debian . --push",
        "build-docker-builder-go": "docker buildx build -f docker/builder-go.dockerfile --platform linux/amd64,linux/arm64,linux/arm/v7 -t louislam/uptime-kuma:builder-go . --push",
        "build-docker-alpine": "node ./extra/env2arg.js docker buildx build -f docker/dockerfile-alpine --platform linux/amd64,linux/arm64,linux/arm/v7 -t louislam/uptime-kuma:alpine -t louislam/uptime-kuma:1-alpine -t louislam/uptime-kuma:$VERSION-alpine --target release . --push",
        "build-docker-debian": "node ./extra/env2arg.js docker buildx build -f docker/dockerfile --platform linux/amd64,linux/arm64,linux/arm/v7 -t louislam/uptime-kuma -t louislam/uptime-kuma:1 -t louislam/uptime-kuma:$VERSION -t louislam/uptime-kuma:debian -t louislam/uptime-kuma:1-debian -t louislam/uptime-kuma:$VERSION-debian --target release . --push",
        "build-docker-nightly": "npm run build && docker buildx build -f docker/dockerfile --platform linux/amd64,linux/arm64,linux/arm/v7 -t louislam/uptime-kuma:nightly --target nightly . --push",
        "build-docker-nightly-alpine": "docker buildx build -f docker/dockerfile-alpine --platform linux/amd64,linux/arm64,linux/arm/v7 -t louislam/uptime-kuma:nightly-alpine --target nightly . --push",
        "build-docker-nightly-amd64": "docker buildx build -f docker/dockerfile --platform linux/amd64 -t louislam/uptime-kuma:nightly-amd64 --target nightly . --push --progress plain",
        "build-docker-pr-test": "docker buildx build -f docker/dockerfile --platform linux/amd64,linux/arm64 -t louislam/uptime-kuma:pr-test --target pr-test . --push",
        "upload-artifacts": "docker buildx build -f docker/dockerfile --platform linux/amd64 -t louislam/uptime-kuma:upload-artifact --build-arg VERSION --build-arg GITHUB_TOKEN --target upload-artifact . --progress plain",
        "setup": "git checkout 1.19.6 && npm ci --production && npm run download-dist",
        "download-dist": "node extra/download-dist.js",
        "mark-as-nightly": "node extra/mark-as-nightly.js",
        "reset-password": "node extra/reset-password.js",
        "remove-2fa": "node extra/remove-2fa.js",
        "compile-install-script": "@powershell -NoProfile -ExecutionPolicy Unrestricted -Command ./extra/compile-install-script.ps1",
        "test-install-script-centos7": "npm run compile-install-script && docker build --progress plain -f test/test_install_script/centos7.dockerfile .",
        "test-install-script-alpine3": "npm run compile-install-script && docker build --progress plain -f test/test_install_script/alpine3.dockerfile .",
        "test-install-script-ubuntu": "npm run compile-install-script && docker build --progress plain -f test/test_install_script/ubuntu.dockerfile .",
        "test-install-script-ubuntu1604": "npm run compile-install-script && docker build --progress plain -f test/test_install_script/ubuntu1604.dockerfile .",
        "test-nodejs16": "docker build --progress plain -f test/ubuntu-nodejs16.dockerfile .",
        "simple-dns-server": "node extra/simple-dns-server.js",
        "simple-mqtt-server": "node extra/simple-mqtt-server.js",
        "update-language-files": "cd extra/update-language-files && node index.js && cross-env-shell eslint ../../src/languages/$npm_config_language.js --fix",
        "ncu-patch": "npm-check-updates -u -t patch",
        "release-final": "node extra/update-version.js && npm run build-docker && node ./extra/press-any-key.js && npm run upload-artifacts && node ./extra/update-wiki-version.js",
        "release-beta": "node extra/beta/update-version.js && npm run build && node ./extra/env2arg.js docker buildx build -f docker/dockerfile --platform linux/amd64,linux/arm64,linux/arm/v7 -t louislam/uptime-kuma:$VERSION -t louislam/uptime-kuma:beta .  --target release --push && node ./extra/press-any-key.js && npm run upload-artifacts",
        "git-remove-tag": "git tag -d",
        "build-dist-and-restart": "npm run build && npm run start-server-dev",
        "start-pr-test": "node extra/checkout-pr.js && npm install && npm run dev",
        "cy:test": "node test/prepare-test-server.js && node server/server.js --port=3002 --data-dir=./data/test/ --e2e",
        "cy:run": "npx cypress run --browser chrome --headless --config-file ./config/cypress.config.js",
        "cy:run:unit": "npx cypress run --browser chrome --headless --config-file ./config/cypress.frontend.config.js",
        "cypress-open": "concurrently -k -r \"node test/prepare-test-server.js && node server/server.js --port=3002 --data-dir=./data/test/\" \"cypress open --config-file ./config/cypress.config.js\"",
        "build-healthcheck-armv7": "cross-env GOOS=linux GOARCH=arm GOARM=7 go build -x -o ./extra/healthcheck-armv7 ./extra/healthcheck.go"
    },
    "dependencies": {
        "@grpc/grpc-js": "~1.7.3",
        "@louislam/ping": "~0.4.2-mod.1",
        "@louislam/sqlite3": "15.1.2",
        "args-parser": "~1.3.0",
        "axios": "~0.27.0",
        "axios-ntlm": "1.3.0",
        "badge-maker": "~3.3.1",
        "bcryptjs": "~2.4.3",
        "bree": "~7.1.5",
        "cacheable-lookup": "~6.0.4",
        "chardet": "~1.4.0",
        "check-password-strength": "^2.0.5",
        "cheerio": "~1.0.0-rc.12",
        "chroma-js": "~2.4.2",
        "command-exists": "~1.2.9",
        "compare-versions": "~3.6.0",
        "compression": "~1.7.4",
        "dayjs": "~1.11.5",
        "dompurify": "^2.4.3",
        "express": "~4.17.3",
        "express-basic-auth": "~1.2.1",
        "express-static-gzip": "~2.1.7",
        "form-data": "~4.0.0",
        "gamedig": "^4.0.5",
        "http-graceful-shutdown": "~3.1.7",
        "http-proxy-agent": "~5.0.0",
        "https-proxy-agent": "~5.0.1",
        "iconv-lite": "~0.6.3",
        "jsesc": "~3.0.2",
        "jsonwebtoken": "~9.0.0",
        "jwt-decode": "~3.1.2",
        "limiter": "~2.1.0",
<<<<<<< HEAD
        "marked": "^4.2.5",
=======
        "mongodb": "~4.13.0",
>>>>>>> 806eb799
        "mqtt": "~4.3.7",
        "mssql": "~8.1.4",
        "mysql2": "~2.3.3",
        "node-cloudflared-tunnel": "~1.0.9",
        "node-radius-client": "~1.0.0",
        "nodemailer": "~6.6.5",
        "notp": "~2.0.3",
        "password-hash": "~1.2.2",
        "pg": "~8.8.0",
        "pg-connection-string": "~2.5.0",
        "prom-client": "~13.2.0",
        "prometheus-api-metrics": "~3.2.1",
        "protobufjs": "~7.1.1",
        "redbean-node": "~0.2.0",
        "redis": "~4.5.1",
        "socket.io": "~4.5.3",
        "socket.io-client": "~4.5.3",
        "socks-proxy-agent": "6.1.1",
        "tar": "~6.1.11",
        "tcp-ping": "~0.1.1",
        "thirty-two": "~1.0.2"
    },
    "devDependencies": {
        "@actions/github": "~5.0.1",
        "@babel/eslint-parser": "~7.17.0",
        "@babel/preset-env": "^7.15.8",
        "@fortawesome/fontawesome-svg-core": "~1.2.36",
        "@fortawesome/free-regular-svg-icons": "~5.15.4",
        "@fortawesome/free-solid-svg-icons": "~5.15.4",
        "@fortawesome/vue-fontawesome": "~3.0.0-5",
        "@popperjs/core": "~2.10.2",
        "@types/bootstrap": "~5.1.9",
        "@vitejs/plugin-legacy": "~2.1.0",
        "@vitejs/plugin-vue": "~3.1.0",
        "@vue/compiler-sfc": "~3.2.36",
        "@vuepic/vue-datepicker": "~3.4.8",
        "aedes": "^0.46.3",
        "babel-plugin-rewire": "~1.2.0",
        "bootstrap": "5.1.3",
        "chart.js": "~3.6.2",
        "chartjs-adapter-dayjs": "~1.0.0",
        "concurrently": "^7.1.0",
        "core-js": "~3.26.1",
        "cross-env": "~7.0.3",
        "cypress": "^10.1.0",
        "delay": "^5.0.0",
        "dns2": "~2.0.1",
        "eslint": "~8.14.0",
        "eslint-plugin-vue": "~8.7.1",
        "favico.js": "~0.3.10",
        "jest": "~27.2.5",
        "postcss-html": "~1.5.0",
        "postcss-rtlcss": "~3.7.2",
        "postcss-scss": "~4.0.4",
        "prismjs": "~1.29.0",
        "qrcode": "~1.5.0",
        "rollup-plugin-visualizer": "^5.6.0",
        "sass": "~1.42.1",
        "stylelint": "~14.7.1",
        "stylelint-config-standard": "~25.0.0",
        "terser": "~5.15.0",
        "timezones-list": "~3.0.1",
        "typescript": "~4.4.4",
        "v-pagination-3": "~0.1.7",
        "vite": "~3.1.0",
        "vite-plugin-compression": "^0.5.1",
        "vue": "next",
        "vue-chart-3": "3.0.9",
        "vue-confirm-dialog": "~1.0.2",
        "vue-contenteditable": "~3.0.4",
        "vue-i18n": "~9.2.2",
        "vue-image-crop-upload": "~3.0.3",
        "vue-multiselect": "~3.0.0-alpha.2",
        "vue-prism-editor": "~2.0.0-alpha.2",
        "vue-qrcode": "~1.0.0",
        "vue-router": "~4.0.14",
        "vue-toastification": "~2.0.0-rc.5",
        "vuedraggable": "~4.1.0",
        "wait-on": "^6.0.1"
    }
}<|MERGE_RESOLUTION|>--- conflicted
+++ resolved
@@ -98,11 +98,8 @@
         "jsonwebtoken": "~9.0.0",
         "jwt-decode": "~3.1.2",
         "limiter": "~2.1.0",
-<<<<<<< HEAD
         "marked": "^4.2.5",
-=======
         "mongodb": "~4.13.0",
->>>>>>> 806eb799
         "mqtt": "~4.3.7",
         "mssql": "~8.1.4",
         "mysql2": "~2.3.3",
