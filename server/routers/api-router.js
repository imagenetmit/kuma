let express = require("express");
const { allowDevAllOrigin, allowAllOrigin, percentageToColor, filterAndJoin, sendHttpError } = require("../util-server");
const { R } = require("redbean-node");
const apicache = require("../modules/apicache");
const Monitor = require("../model/monitor");
const dayjs = require("dayjs");
const { UP, MAINTENANCE, DOWN, PENDING, flipStatus, log } = require("../../src/util");
const StatusPage = require("../model/status_page");
const { UptimeKumaServer } = require("../uptime-kuma-server");
const { UptimeCacheList } = require("../uptime-cache-list");
const { makeBadge } = require("badge-maker");
const { badgeConstants } = require("../config");
<<<<<<< HEAD
const Database = require("../database");
=======
const { Prometheus } = require("../prometheus");
>>>>>>> 9ee2780e

let router = express.Router();

let cache = apicache.middleware;
const server = UptimeKumaServer.getInstance();
let io = server.io;

router.get("/api/entry-page", async (request, response) => {
    allowDevAllOrigin(response);

    let result = { };

    if (request.hostname in StatusPage.domainMappingList) {
        result.type = "statusPageMatchedDomain";
        result.statusPageSlug = StatusPage.domainMappingList[request.hostname];
    } else {
        result.type = "entryPage";
        result.entryPage = server.entryPage;
    }
    response.json(result);
});

router.get("/api/push/:pushToken", async (request, response) => {
    try {

        let pushToken = request.params.pushToken;
        let msg = request.query.msg || "OK";
        let ping = parseInt(request.query.ping) || null;
        let statusString = request.query.status || "up";
        let status = (statusString === "up") ? UP : DOWN;

        let monitor = await R.findOne("monitor", " push_token = ? AND active = 1 ", [
            pushToken
        ]);

        if (! monitor) {
            throw new Error("Monitor not found or not active.");
        }

        const previousHeartbeat = await Monitor.getPreviousHeartbeat(monitor.id);

        if (monitor.isUpsideDown()) {
            status = flipStatus(status);
        }

        let isFirstBeat = true;
        let previousStatus = status;
        let duration = 0;

        let bean = R.dispense("heartbeat");
        bean.time = R.isoDateTimeMillis(dayjs.utc());

        if (previousHeartbeat) {
            isFirstBeat = false;
            previousStatus = previousHeartbeat.status;
            duration = dayjs(bean.time).diff(dayjs(previousHeartbeat.time), "second");
        }

        if (await Monitor.isUnderMaintenance(monitor.id)) {
            msg = "Monitor under maintenance";
            status = MAINTENANCE;
        }

        log.debug("router", `/api/push/ called at ${dayjs().format("YYYY-MM-DD HH:mm:ss.SSS")}`);
        log.debug("router", "PreviousStatus: " + previousStatus);
        log.debug("router", "Current Status: " + status);

        bean.important = Monitor.isImportantBeat(isFirstBeat, previousStatus, status);
        bean.monitor_id = monitor.id;
        bean.status = status;
        bean.msg = msg;
        bean.ping = ping;
        bean.duration = duration;

        await R.store(bean);

        io.to(monitor.user_id).emit("heartbeat", bean.toJSON());
        UptimeCacheList.clearCache(monitor.id);
        Monitor.sendStats(io, monitor.id, monitor.user_id);
        new Prometheus(monitor).update(bean, undefined);

        response.json({
            ok: true,
        });

        if (Monitor.isImportantForNotification(isFirstBeat, previousStatus, status)) {
            await Monitor.sendNotification(isFirstBeat, monitor, bean);
        }

    } catch (e) {
        response.status(404).json({
            ok: false,
            msg: e.message
        });
    }
});

router.get("/api/badge/:id/status", cache("5 minutes"), async (request, response) => {
    allowAllOrigin(response);

    const {
        label,
        upLabel = "Up",
        downLabel = "Down",
        pendingLabel = "Pending",
        maintenanceLabel = "Maintenance",
        upColor = badgeConstants.defaultUpColor,
        downColor = badgeConstants.defaultDownColor,
        pendingColor = badgeConstants.defaultPendingColor,
        maintenanceColor = badgeConstants.defaultMaintenanceColor,
        style = badgeConstants.defaultStyle,
        value, // for demo purpose only
    } = request.query;

    try {
        const requestedMonitorId = parseInt(request.params.id, 10);
        const overrideValue = value !== undefined ? parseInt(value) : undefined;

        let publicMonitor = await R.getRow(`
                SELECT monitor_group.monitor_id FROM monitor_group, \`group\`
                WHERE monitor_group.group_id = \`group\`.id
                AND monitor_group.monitor_id = ?
                AND public = 1
            `,
        [ requestedMonitorId ]
        );

        const badgeValues = { style };

        if (!publicMonitor) {
            // return a "N/A" badge in naColor (grey), if monitor is not public / not available / non exsitant

            badgeValues.message = "N/A";
            badgeValues.color = badgeConstants.naColor;
        } else {
            const heartbeat = await Monitor.getPreviousHeartbeat(requestedMonitorId);
            const state = overrideValue !== undefined ? overrideValue : heartbeat.status;

            if (label === undefined) {
                badgeValues.label = "Status";
            } else {
                badgeValues.label = label;
            }
            switch (state) {
                case DOWN:
                    badgeValues.color = downColor;
                    badgeValues.message = downLabel;
                    break;
                case UP:
                    badgeValues.color = upColor;
                    badgeValues.message = upLabel;
                    break;
                case PENDING:
                    badgeValues.color = pendingColor;
                    badgeValues.message = pendingLabel;
                    break;
                case MAINTENANCE:
                    badgeValues.color = maintenanceColor;
                    badgeValues.message = maintenanceLabel;
                    break;
                default:
                    badgeValues.color = badgeConstants.naColor;
                    badgeValues.message = "N/A";
            }
        }

        // build the svg based on given values
        const svg = makeBadge(badgeValues);

        response.type("image/svg+xml");
        response.send(svg);
    } catch (error) {
        sendHttpError(response, error.message);
    }
});

router.get("/api/badge/:id/uptime/:duration?", cache("5 minutes"), async (request, response) => {
    allowAllOrigin(response);

    const {
        label,
        labelPrefix,
        labelSuffix = badgeConstants.defaultUptimeLabelSuffix,
        prefix,
        suffix = badgeConstants.defaultUptimeValueSuffix,
        color,
        labelColor,
        style = badgeConstants.defaultStyle,
        value, // for demo purpose only
    } = request.query;

    try {
        const requestedMonitorId = parseInt(request.params.id, 10);
        // if no duration is given, set value to 24 (h)
        const requestedDuration = request.params.duration !== undefined ? parseInt(request.params.duration, 10) : 24;
        const overrideValue = value && parseFloat(value);

        let publicMonitor = await R.getRow(`
                SELECT monitor_group.monitor_id FROM monitor_group, \`group\`
                WHERE monitor_group.group_id = \`group\`.id
                AND monitor_group.monitor_id = ?
                AND public = 1
            `,
        [ requestedMonitorId ]
        );

        const badgeValues = { style };

        if (!publicMonitor) {
            // return a "N/A" badge in naColor (grey), if monitor is not public / not available / non existent
            badgeValues.message = "N/A";
            badgeValues.color = badgeConstants.naColor;
        } else {
            const uptime = overrideValue ?? await Monitor.calcUptime(
                requestedDuration,
                requestedMonitorId
            );

            // limit the displayed uptime percentage to four (two, when displayed as percent) decimal digits
            const cleanUptime = (uptime * 100).toPrecision(4);

            // use a given, custom color or calculate one based on the uptime value
            badgeValues.color = color ?? percentageToColor(uptime);
            // use a given, custom labelColor or use the default badge label color (defined by badge-maker)
            badgeValues.labelColor = labelColor ?? "";
            // build a label string. If a custom label is given, override the default one (requestedDuration)
            badgeValues.label = filterAndJoin([
                labelPrefix,
                label ?? `Uptime (${requestedDuration}${labelSuffix})`,
            ]);
            badgeValues.message = filterAndJoin([ prefix, cleanUptime, suffix ]);
        }

        // build the SVG based on given values
        const svg = makeBadge(badgeValues);

        response.type("image/svg+xml");
        response.send(svg);
    } catch (error) {
        sendHttpError(response, error.message);
    }
});

router.get("/api/badge/:id/ping/:duration?", cache("5 minutes"), async (request, response) => {
    allowAllOrigin(response);

    const {
        label,
        labelPrefix,
        labelSuffix = badgeConstants.defaultPingLabelSuffix,
        prefix,
        suffix = badgeConstants.defaultPingValueSuffix,
        color = badgeConstants.defaultPingColor,
        labelColor,
        style = badgeConstants.defaultStyle,
        value, // for demo purpose only
    } = request.query;

    try {
        const requestedMonitorId = parseInt(request.params.id, 10);

        // Default duration is 24 (h) if not defined in queryParam, limited to 720h (30d)
        const requestedDuration = Math.min(request.params.duration ? parseInt(request.params.duration, 10) : 24, 720);
        const overrideValue = value && parseFloat(value);

        const sqlHourOffset = Database.sqlHourOffset();

        const publicAvgPing = parseInt(await R.getCell(`
                SELECT AVG(ping) FROM monitor_group, \`group\`, heartbeat
                WHERE monitor_group.group_id = \`group\`.id
                AND heartbeat.time > ${sqlHourOffset}
                AND heartbeat.ping IS NOT NULL
                AND public = 1
                AND heartbeat.monitor_id = ?
            `,
        [ -requestedDuration, requestedMonitorId ]
        ));

        const badgeValues = { style };

        if (!publicAvgPing) {
            // return a "N/A" badge in naColor (grey), if monitor is not public / not available / non exsitant

            badgeValues.message = "N/A";
            badgeValues.color = badgeConstants.naColor;
        } else {
            const avgPing = parseInt(overrideValue ?? publicAvgPing);

            badgeValues.color = color;
            // use a given, custom labelColor or use the default badge label color (defined by badge-maker)
            badgeValues.labelColor = labelColor ?? "";
            // build a lable string. If a custom label is given, override the default one (requestedDuration)
            badgeValues.label = filterAndJoin([ labelPrefix, label ?? `Avg. Ping (${requestedDuration}${labelSuffix})` ]);
            badgeValues.message = filterAndJoin([ prefix, avgPing, suffix ]);
        }

        // build the SVG based on given values
        const svg = makeBadge(badgeValues);

        response.type("image/svg+xml");
        response.send(svg);
    } catch (error) {
        sendHttpError(response, error.message);
    }
});

router.get("/api/badge/:id/avg-response/:duration?", cache("5 minutes"), async (request, response) => {
    allowAllOrigin(response);

    const {
        label,
        labelPrefix,
        labelSuffix,
        prefix,
        suffix = badgeConstants.defaultPingValueSuffix,
        color = badgeConstants.defaultPingColor,
        labelColor,
        style = badgeConstants.defaultStyle,
        value, // for demo purpose only
    } = request.query;

    try {
        const requestedMonitorId = parseInt(request.params.id, 10);

        // Default duration is 24 (h) if not defined in queryParam, limited to 720h (30d)
        const requestedDuration = Math.min(
            request.params.duration
                ? parseInt(request.params.duration, 10)
                : 24,
            720
        );
        const overrideValue = value && parseFloat(value);

        const sqlHourOffset = Database.sqlHourOffset();

        const publicAvgPing = parseInt(await R.getCell(`
            SELECT AVG(ping) FROM monitor_group, \`group\`, heartbeat
            WHERE monitor_group.group_id = \`group\`.id
            AND heartbeat.time > ${sqlHourOffset}
            AND heartbeat.ping IS NOT NULL
            AND public = 1
            AND heartbeat.monitor_id = ?
            `,
        [ -requestedDuration, requestedMonitorId ]
        ));

        const badgeValues = { style };

        if (!publicAvgPing) {
            // return a "N/A" badge in naColor (grey), if monitor is not public / not available / non existent

            badgeValues.message = "N/A";
            badgeValues.color = badgeConstants.naColor;
        } else {
            const avgPing = parseInt(overrideValue ?? publicAvgPing);

            badgeValues.color = color;
            // use a given, custom labelColor or use the default badge label color (defined by badge-maker)
            badgeValues.labelColor = labelColor ?? "";
            // build a label string. If a custom label is given, override the default one (requestedDuration)
            badgeValues.label = filterAndJoin([
                labelPrefix,
                label ?? `Avg. Response (${requestedDuration}h)`,
                labelSuffix,
            ]);
            badgeValues.message = filterAndJoin([ prefix, avgPing, suffix ]);
        }

        // build the SVG based on given values
        const svg = makeBadge(badgeValues);

        response.type("image/svg+xml");
        response.send(svg);
    } catch (error) {
        sendHttpError(response, error.message);
    }
});

router.get("/api/badge/:id/cert-exp", cache("5 minutes"), async (request, response) => {
    allowAllOrigin(response);

    const date = request.query.date;

    const {
        label,
        labelPrefix,
        labelSuffix,
        prefix,
        suffix = date ? "" : badgeConstants.defaultCertExpValueSuffix,
        upColor = badgeConstants.defaultUpColor,
        warnColor = badgeConstants.defaultWarnColor,
        downColor = badgeConstants.defaultDownColor,
        warnDays = badgeConstants.defaultCertExpireWarnDays,
        downDays = badgeConstants.defaultCertExpireDownDays,
        labelColor,
        style = badgeConstants.defaultStyle,
        value, // for demo purpose only
    } = request.query;

    try {
        const requestedMonitorId = parseInt(request.params.id, 10);

        const overrideValue = value && parseFloat(value);

        let publicMonitor = await R.getRow(`
            SELECT monitor_group.monitor_id FROM monitor_group, \`group\`
            WHERE monitor_group.group_id = \`group\`.id
            AND monitor_group.monitor_id = ?
            AND public = 1
            `,
        [ requestedMonitorId ]
        );

        const badgeValues = { style };

        if (!publicMonitor) {
            // return a "N/A" badge in naColor (grey), if monitor is not public / not available / non existent

            badgeValues.message = "N/A";
            badgeValues.color = badgeConstants.naColor;
        } else {
            const tlsInfoBean = await R.findOne("monitor_tls_info", "monitor_id = ?", [
                requestedMonitorId,
            ]);

            if (!tlsInfoBean) {
                // return a "No/Bad Cert" badge in naColor (grey), if no cert saved (does not save bad certs?)
                badgeValues.message = "No/Bad Cert";
                badgeValues.color = badgeConstants.naColor;
            } else {
                const tlsInfo = JSON.parse(tlsInfoBean.info_json);

                if (!tlsInfo.valid) {
                    // return a "Bad Cert" badge in naColor (grey), when cert is not valid
                    badgeValues.message = "Bad Cert";
                    badgeValues.color = badgeConstants.downColor;
                } else {
                    const daysRemaining = parseInt(overrideValue ?? tlsInfo.certInfo.daysRemaining);

                    if (daysRemaining > warnDays) {
                        badgeValues.color = upColor;
                    } else if (daysRemaining > downDays) {
                        badgeValues.color = warnColor;
                    } else {
                        badgeValues.color = downColor;
                    }
                    // use a given, custom labelColor or use the default badge label color (defined by badge-maker)
                    badgeValues.labelColor = labelColor ?? "";
                    // build a label string. If a custom label is given, override the default one
                    badgeValues.label = filterAndJoin([
                        labelPrefix,
                        label ?? "Cert Exp.",
                        labelSuffix,
                    ]);
                    badgeValues.message = filterAndJoin([ prefix, date ? tlsInfo.certInfo.validTo : daysRemaining, suffix ]);
                }
            }
        }

        // build the SVG based on given values
        const svg = makeBadge(badgeValues);

        response.type("image/svg+xml");
        response.send(svg);
    } catch (error) {
        sendHttpError(response, error.message);
    }
});

router.get("/api/badge/:id/response", cache("5 minutes"), async (request, response) => {
    allowAllOrigin(response);

    const {
        label,
        labelPrefix,
        labelSuffix,
        prefix,
        suffix = badgeConstants.defaultPingValueSuffix,
        color = badgeConstants.defaultPingColor,
        labelColor,
        style = badgeConstants.defaultStyle,
        value, // for demo purpose only
    } = request.query;

    try {
        const requestedMonitorId = parseInt(request.params.id, 10);

        const overrideValue = value && parseFloat(value);

        let publicMonitor = await R.getRow(`
            SELECT monitor_group.monitor_id FROM monitor_group, \`group\`
            WHERE monitor_group.group_id = \`group\`.id
            AND monitor_group.monitor_id = ?
            AND public = 1
            `,
        [ requestedMonitorId ]
        );

        const badgeValues = { style };

        if (!publicMonitor) {
            // return a "N/A" badge in naColor (grey), if monitor is not public / not available / non existent

            badgeValues.message = "N/A";
            badgeValues.color = badgeConstants.naColor;
        } else {
            const heartbeat = await Monitor.getPreviousHeartbeat(
                requestedMonitorId
            );

            if (!heartbeat.ping) {
                // return a "N/A" badge in naColor (grey), if previous heartbeat has no ping

                badgeValues.message = "N/A";
                badgeValues.color = badgeConstants.naColor;
            } else {
                const ping = parseInt(overrideValue ?? heartbeat.ping);

                badgeValues.color = color;
                // use a given, custom labelColor or use the default badge label color (defined by badge-maker)
                badgeValues.labelColor = labelColor ?? "";
                // build a label string. If a custom label is given, override the default one
                badgeValues.label = filterAndJoin([
                    labelPrefix,
                    label ?? "Response",
                    labelSuffix,
                ]);
                badgeValues.message = filterAndJoin([ prefix, ping, suffix ]);
            }
        }

        // build the SVG based on given values
        const svg = makeBadge(badgeValues);

        response.type("image/svg+xml");
        response.send(svg);
    } catch (error) {
        sendHttpError(response, error.message);
    }
});

module.exports = router;<|MERGE_RESOLUTION|>--- conflicted
+++ resolved
@@ -10,11 +10,8 @@
 const { UptimeCacheList } = require("../uptime-cache-list");
 const { makeBadge } = require("badge-maker");
 const { badgeConstants } = require("../config");
-<<<<<<< HEAD
+const { Prometheus } = require("../prometheus");
 const Database = require("../database");
-=======
-const { Prometheus } = require("../prometheus");
->>>>>>> 9ee2780e
 
 let router = express.Router();
 
