--- conflicted
+++ resolved
@@ -109,14 +109,12 @@
     "Repeat Password": "Repeat Password",
     respTime: "Resp. Time (ms)",
     notAvailableShort: "N/A",
-<<<<<<< HEAD
+    Create: "Create",
+    notAvailableShort: "N/A",
     clearEventsMsg: "Are you sure want to delete all events for this monitor?",
     clearHeartbeatsMsg: "Are you sure want to delete all heartbeats for this monitor?",
     confirmClearStatisticsMsg: "Are you sure want to delete ALL statistics?",
     "Clear Data": "Clear Data",
     Events: "Events",
     Heartbeats: "Heartbeats"
-=======
-    Create: "Create"
->>>>>>> 87e87440
 }