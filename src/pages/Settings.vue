<template>
    <transition name="slide-fade" appear>
        <div>
            <h1 v-show="show" class="mb-3">
                {{ $t("Settings") }}
            </h1>

            <div class="shadow-box">
                <div class="row">
                    <div class="col-md-6">
                        <h2 class="mb-2">{{ $t("Appearance") }}</h2>

                        <div class="mb-3">
                            <label for="language" class="form-label">{{ $t("Language") }}</label>
                            <select id="language" v-model="$i18n.locale" class="form-select">
                                <option v-for="(lang, i) in $i18n.availableLocales" :key="`Lang${i}`" :value="lang">
                                    {{ $i18n.messages[lang].languageName }}
                                </option>
                            </select>
                        </div>

                        <div class="mb-3">
                            <label for="timezone" class="form-label">{{ $t("Theme") }}</label>

                            <div>
                                <div class="btn-group" role="group" aria-label="Basic checkbox toggle button group">
                                    <input id="btncheck1" v-model="$root.userTheme" type="radio" class="btn-check" name="theme" autocomplete="off" value="light">
                                    <label class="btn btn-outline-primary" for="btncheck1">{{ $t("Light") }}</label>

                                    <input id="btncheck2" v-model="$root.userTheme" type="radio" class="btn-check" name="theme" autocomplete="off" value="dark">
                                    <label class="btn btn-outline-primary" for="btncheck2">{{ $t("Dark") }}</label>

                                    <input id="btncheck3" v-model="$root.userTheme" type="radio" class="btn-check" name="theme" autocomplete="off" value="auto">
                                    <label class="btn btn-outline-primary" for="btncheck3">{{ $t("Auto") }}</label>
                                </div>
                            </div>
                        </div>

                        <div class="mb-3">
                            <label class="form-label">{{ $t("Theme - Heartbeat Bar") }}</label>
                            <div>
                                <div class="btn-group" role="group" aria-label="Basic checkbox toggle button group">
                                    <input id="btncheck4" v-model="$root.userHeartbeatBar" type="radio" class="btn-check" name="heartbeatBarTheme" autocomplete="off" value="normal">
                                    <label class="btn btn-outline-primary" for="btncheck4">{{ $t("Normal") }}</label>

                                    <input id="btncheck5" v-model="$root.userHeartbeatBar" type="radio" class="btn-check" name="heartbeatBarTheme" autocomplete="off" value="bottom">
                                    <label class="btn btn-outline-primary" for="btncheck5">{{ $t("Bottom") }}</label>

                                    <input id="btncheck6" v-model="$root.userHeartbeatBar" type="radio" class="btn-check" name="heartbeatBarTheme" autocomplete="off" value="none">
                                    <label class="btn btn-outline-primary" for="btncheck6">{{ $t("None") }}</label>
                                </div>
                            </div>
                        </div>

                        <h2 class="mt-5 mb-2">{{ $t("General") }}</h2>
                        <form class="mb-3" @submit.prevent="saveGeneral">
                            <div class="mb-3">
                                <label for="timezone" class="form-label">{{ $t("Timezone") }}</label>
                                <select id="timezone" v-model="$root.userTimezone" class="form-select">
                                    <option value="auto">
                                        {{ $t("Auto") }}: {{ guessTimezone }}
                                    </option>
                                    <option v-for="(timezone, index) in timezoneList" :key="index" :value="timezone.value">
                                        {{ timezone.name }}
                                    </option>
                                </select>
                            </div>

                            <div class="mb-3">
                                <label class="form-label">{{ $t("Search Engine Visibility") }}</label>

                                <div class="form-check">
                                    <input id="searchEngineIndexYes" v-model="settings.searchEngineIndex" class="form-check-input" type="radio" name="flexRadioDefault" :value="true" required>
                                    <label class="form-check-label" for="searchEngineIndexYes">
                                        {{ $t("Allow indexing") }}
                                    </label>
                                </div>
                                <div class="form-check">
                                    <input id="searchEngineIndexNo" v-model="settings.searchEngineIndex" class="form-check-input" type="radio" name="flexRadioDefault" :value="false" required>
                                    <label class="form-check-label" for="searchEngineIndexNo">
                                        {{ $t("Discourage search engines from indexing site") }}
                                    </label>
                                </div>
                            </div>

                            <div class="mb-3">
                                <label class="form-label">{{ $t("Entry Page") }}</label>

                                <div class="form-check">
                                    <input id="entryPageYes" v-model="settings.entryPage" class="form-check-input" type="radio" name="statusPage" value="dashboard" required>
                                    <label class="form-check-label" for="entryPageYes">
                                        {{ $t("Dashboard") }}
                                    </label>
                                </div>

                                <div class="form-check">
                                    <input id="entryPageNo" v-model="settings.entryPage" class="form-check-input" type="radio" name="statusPage" value="statusPage" required>
                                    <label class="form-check-label" for="entryPageNo">
                                        {{ $t("Status Page") }}
                                    </label>
                                </div>
                            </div>

                            <div>
                                <button class="btn btn-primary" type="submit">
                                    {{ $t("Save") }}
                                </button>
                            </div>
                        </form>

                        <template v-if="loaded">
                            <template v-if="! settings.disableAuth">
                                <h2 class="mt-5 mb-2">{{ $t("Change Password") }}</h2>
                                <form class="mb-3" @submit.prevent="savePassword">
                                    <div class="mb-3">
                                        <label for="current-password" class="form-label">{{ $t("Current Password") }}</label>
                                        <input id="current-password" v-model="password.currentPassword" type="password" class="form-control" required>
                                    </div>

                                    <div class="mb-3">
                                        <label for="new-password" class="form-label">{{ $t("New Password") }}</label>
                                        <input id="new-password" v-model="password.newPassword" type="password" class="form-control" required>
                                    </div>

                                    <div class="mb-3">
                                        <label for="repeat-new-password" class="form-label">{{ $t("Repeat New Password") }}</label>
                                        <input id="repeat-new-password" v-model="password.repeatNewPassword" type="password" class="form-control" :class="{ 'is-invalid' : invalidPassword }" required>
                                        <div class="invalid-feedback">
                                            {{ $t("passwordNotMatchMsg") }}
                                        </div>
                                    </div>

                                    <div>
                                        <button class="btn btn-primary" type="submit">
                                            {{ $t("Update Password") }}
                                        </button>
                                    </div>
                                </form>
                            </template>

                            <div v-if="! settings.disableAuth" class="mt-5 mb-3">
                                <h2 class="mb-2">
                                    {{ $t("Two Factor Authentication") }}
                                </h2>
                                <button class="btn btn-primary me-2" type="button" @click="$refs.TwoFADialog.show()">{{ $t("2FA Settings") }}</button>
                            </div>

                            <h2 class="mt-5 mb-2">{{ $t("Export Backup") }}</h2>

                            <p>
                                {{ $t("backupDescription") }} <br />
                                ({{ $t("backupDescription2") }}) <br />
                            </p>

                            <div class="mb-2">
                                <button class="btn btn-primary" @click="downloadBackup">{{ $t("Export") }}</button>
                            </div>

                            <p><strong>{{ $t("backupDescription3") }}</strong></p>

                            <h2 class="mt-5 mb-2">{{ $t("Import Backup") }}</h2>

                            <label class="form-label">{{ $t("Options") }}:</label>
                            <br>
                            <div class="form-check form-check-inline">
                                <input id="radioKeep" v-model="importHandle" class="form-check-input" type="radio" name="radioImportHandle" value="keep">
                                <label class="form-check-label" for="radioKeep">{{ $t("Keep both") }}</label>
                            </div>
                            <div class="form-check form-check-inline">
                                <input id="radioSkip" v-model="importHandle" class="form-check-input" type="radio" name="radioImportHandle" value="skip">
                                <label class="form-check-label" for="radioSkip">{{ $t("Skip existing") }}</label>
                            </div>
                            <div class="form-check form-check-inline">
                                <input id="radioOverwrite" v-model="importHandle" class="form-check-input" type="radio" name="radioImportHandle" value="overwrite">
                                <label class="form-check-label" for="radioOverwrite">{{ $t("Overwrite") }}</label>
                            </div>
                            <div class="form-text mb-2">
                                {{ $t("importHandleDescription") }}
                            </div>

                            <div class="mb-2">
                                <input id="importBackup" type="file" class="form-control" accept="application/json">
                            </div>

                            <div class="input-group mb-2 justify-content-end">
                                <button type="button" class="btn btn-outline-primary" :disabled="processing" @click="confirmImport">
                                    <div v-if="processing" class="spinner-border spinner-border-sm me-1"></div>
                                    {{ $t("Import") }}
                                </button>
                            </div>

                            <div v-if="importAlert" class="alert alert-danger mt-3" style="padding: 6px 16px;">
                                {{ importAlert }}
                            </div>

                            <h2 class="mt-5 mb-2">{{ $t("Advanced") }}</h2>

                            <div class="mb-3">
                                <button v-if="settings.disableAuth" class="btn btn-outline-primary me-1 mb-1" @click="enableAuth">{{ $t("Enable Auth") }}</button>
                                <button v-if="! settings.disableAuth" class="btn btn-primary me-1 mb-1" @click="confirmDisableAuth">{{ $t("Disable Auth") }}</button>
                                <button v-if="! settings.disableAuth" class="btn btn-danger me-1 mb-1" @click="$root.logout">{{ $t("Logout") }}</button>
                                <button class="btn btn-outline-danger me-1 mb-1" @click="confirmClearStatistics">{{ $t("Clear all statistics") }}</button>
                            </div>
                        </template>
                    </div>

                    <div class="notification-list col-md-6">
                        <div v-if="$root.isMobile" class="mt-3" />

                        <h2>{{ $t("Notifications") }}</h2>
                        <p v-if="$root.notificationList.length === 0">
                            {{ $t("Not available, please setup.") }}
                        </p>
                        <p v-else>
                            {{ $t("notificationDescription") }}
                        </p>

                        <ul class="list-group mb-3" style="border-radius: 1rem;">
                            <li v-for="(notification, index) in $root.notificationList" :key="index" class="list-group-item">
                                {{ notification.name }}<br>
                                <a href="#" @click="$refs.notificationDialog.show(notification.id)">{{ $t("Edit") }}</a>
                            </li>
                        </ul>

                        <button class="btn btn-primary me-2" type="button" @click="$refs.notificationDialog.show()">
                            {{ $t("Setup Notification") }}
                        </button>

                        <h2 class="mt-5">{{ $t("Info") }}</h2>

                        {{ $t("Version") }}: {{ $root.info.version }} <br />
                        <a href="https://github.com/louislam/uptime-kuma/releases" target="_blank" rel="noopener">{{ $t("Check Update On GitHub") }}</a>
                    </div>
                </div>
            </div>

            <NotificationDialog ref="notificationDialog" />
            <TwoFADialog ref="TwoFADialog" />

            <Confirm ref="confirmDisableAuth" btn-style="btn-danger" :yes-text="$t('I understand, please disable')" :no-text="$t('Leave')" @yes="disableAuth">
                <template v-if="$i18n.locale === 'es-ES' ">
                    <p>Seguro que deseas <strong>deshabilitar la autenticación</strong>?</p>
                    <p>Es para <strong>quien implementa autenticación de terceros</strong> ante Uptime Kuma como por ejemplo Cloudflare Access.</p>
                    <p>Por favor usar con cuidado.</p>
                </template>

                <template v-else-if="$i18n.locale === 'pt-BR' ">
                    <p>Você tem certeza que deseja <strong>desativar a autenticação</strong>?</p>
                    <p>Isso é para <strong>alguém que tem autenticação de terceiros</strong> na frente do 'UpTime Kuma' como o Cloudflare Access.</p>
                    <p>Por favor, utilize isso com cautela.</p>
                </template>

                <template v-else-if="$i18n.locale === 'zh-HK' ">
                    <p>你是否確認<strong>取消登入認証</strong>？</p>
                    <p>這個功能是設計給已有<strong>第三方認証</strong>的用家，例如 Cloudflare Access。</p>
                    <p>請小心使用。</p>
                </template>

                <template v-else-if="$i18n.locale === 'zh-CN' ">
                    <p>是否确定 <strong>取消登录验证</strong>？</p>
                    <p>这是为 <strong>有第三方认证</strong> 的用户提供的功能，如 Cloudflare Access</p>
                    <p>请谨慎使用！</p>
                </template>

                <template v-else-if="$i18n.locale === 'de-DE' ">
                    <p>Bist du sicher das du die <strong>Authentifizierung deaktivieren</strong> möchtest?</p>
                    <p>Es ist für <strong>jemanden der eine externe Authentifizierung</strong> vor Uptime Kuma geschaltet hat, wie z.B. Cloudflare Access.</p>
                    <p>Bitte mit Vorsicht nutzen.</p>
                </template>

                <template v-else-if="$i18n.locale === 'sr' ">
                    <p>Да ли сте сигурни да желите да <strong>искључите аутентификацију</strong>?</p>
                    <p>То је за <strong>оне који имају додату аутентификацију</strong> испред Uptime Kuma као на пример Cloudflare Access.</p>
                    <p>Молим Вас користите ово са пажњом.</p>
                </template>

                <template v-else-if="$i18n.locale === 'sr-latn' ">
                    <p>Da li ste sigurni da želite da <strong>isključite autentifikaciju</strong>?</p>
                    <p>To je za <strong>one koji imaju dodatu autentifikaciju</strong> ispred Uptime Kuma kao na primer Cloudflare Access.</p>
                    <p>Molim Vas koristite ovo sa pažnjom.</p>
                </template>

                <template v-else-if="$i18n.locale === 'tr-TR' ">
                    <p><strong>Şifreli girişi devre dışı bırakmak istediğinizden</strong>emin misiniz?</p>
                    <p>Bu, Uptime Kuma'nın önünde Cloudflare Access gibi <strong>üçüncü taraf yetkilendirmesi olan</strong> kişiler içindir.</p>
                    <p>Lütfen dikkatli kullanın.</p>
                </template>

                <template v-else-if="$i18n.locale === 'ko-KR' ">
                    <p>정말로 <strong>인증 기능을 끌까요</strong>?</p>
                    <p>이 기능은 <strong>Cloudflare Access와 같은 서드파티 인증</strong>을 Uptime Kuma 앞에 둔 사용자를 위한 기능이에요.</p>
                    <p>신중하게 사용하세요.</p>
                </template>

                <template v-else-if="$i18n.locale === 'pl' ">
                    <p>Czy na pewno chcesz <strong>wyłączyć autoryzację</strong>?</p>
                    <p>Jest przeznaczony dla <strong>kogoś, kto ma autoryzację zewnętrzną</strong> przed Uptime Kuma, taką jak Cloudflare Access.</p>
                    <p>Proszę używać ostrożnie.</p>
                </template>

                <template v-else-if="$i18n.locale === 'et-EE' ">
                    <p>Kas soovid <strong>lülitada autentimise välja</strong>?</p>
                    <p>Kastuamiseks <strong>välise autentimispakkujaga</strong>, näiteks Cloudflare Access.</p>
                    <p>Palun kasuta vastutustundlikult.</p>
                </template>

                <template v-else-if="$i18n.locale === 'it-IT' ">
                    <p>Si è certi di voler <strong>disabilitare l'autenticazione</strong>?</p>
                    <p>È per <strong>chi ha l'autenticazione gestita da terze parti</strong> messa davanti ad Uptime Kuma, ad esempio Cloudflare Access.</p>
                    <p>Utilizzare con attenzione.</p>
                </template>

                <template v-else-if="$i18n.locale === 'ru-RU' ">
                    <p>Вы уверены, что хотите <strong>отключить авторизацию</strong>?</p>
                    <p>Это подходит для <strong>тех, у кого стоит другая авторизация</strong> перед открытием Uptime Kuma, например Cloudflare Access.</p>
                    <p>Пожалуйста, используйте с осторожностью.</p>
                </template>

<<<<<<< HEAD
                <template v-else-if="$i18n.locale === 'fa' ">
                    <p>آیا مطمئن هستید که میخواهید <strong>احراز هویت را غیر فعال کنید</strong>?</p>
                    <p>این ویژگی برای کسانی است که <strong> لایه امنیتی شخص ثالث دیگر بر روی این آدرس فعال کرده‌اند</strong>، مانند Cloudflare Access.</p>
                    <p>لطفا از این امکان با دقت استفاده کنید.</p>
=======
                <template v-else-if="$i18n.locale === 'bg-BG' ">
                    <p>Сигурни ли сте, че желаете да <strong>изключите удостоверяването</strong>?</p>
                    <p>Използва се в случаите, когато <strong>има настроен алтернативен метод за удостоверяване</strong> преди Uptime Kuma, например Cloudflare Access.</p>
                    <p>Моля, използвайте внимателно.</p>
>>>>>>> 3677aa63
                </template>

                <!-- English (en) -->
                <template v-else>
                    <p>Are you sure want to <strong>disable auth</strong>?</p>
                    <p>It is for <strong>someone who have 3rd-party auth</strong> in front of Uptime Kuma such as Cloudflare Access.</p>
                    <p>Please use it carefully.</p>
                </template>
            </Confirm>

            <Confirm ref="confirmClearStatistics" btn-style="btn-danger" :yes-text="$t('Yes')" :no-text="$t('No')" @yes="clearStatistics">
                {{ $t("confirmClearStatisticsMsg") }}
            </Confirm>
            <Confirm ref="confirmImport" btn-style="btn-danger" :yes-text="$t('Yes')" :no-text="$t('No')" @yes="importBackup">
                {{ $t("confirmImportMsg") }}
            </Confirm>
        </div>
    </transition>
</template>

<script>
import Confirm from "../components/Confirm.vue";
import dayjs from "dayjs";
import utc from "dayjs/plugin/utc";
import timezone from "dayjs/plugin/timezone";
import NotificationDialog from "../components/NotificationDialog.vue";
import TwoFADialog from "../components/TwoFADialog.vue";
dayjs.extend(utc);
dayjs.extend(timezone);

import { timezoneList } from "../util-frontend";
import { useToast } from "vue-toastification";
const toast = useToast();

export default {
    components: {
        NotificationDialog,
        TwoFADialog,
        Confirm,
    },
    data() {
        return {
            timezoneList: timezoneList(),
            guessTimezone: dayjs.tz.guess(),
            show: true,
            invalidPassword: false,
            password: {
                currentPassword: "",
                newPassword: "",
                repeatNewPassword: "",
            },
            settings: {

            },
            loaded: false,
            importAlert: null,
            importHandle: "skip",
            processing: false,
        };
    },
    watch: {
        "password.repeatNewPassword"() {
            this.invalidPassword = false;
        },

        "$i18n.locale"() {
            localStorage.locale = this.$i18n.locale;
        },
    },

    mounted() {
        this.loadSettings();
    },

    methods: {

        saveGeneral() {
            localStorage.timezone = this.$root.userTimezone;
            this.saveSettings();
        },

        savePassword() {
            if (this.password.newPassword !== this.password.repeatNewPassword) {
                this.invalidPassword = true;
            } else {
                this.$root.getSocket().emit("changePassword", this.password, (res) => {
                    this.$root.toastRes(res);
                    if (res.ok) {
                        this.password.currentPassword = "";
                        this.password.newPassword = "";
                        this.password.repeatNewPassword = "";
                    }
                });
            }
        },

        loadSettings() {
            this.$root.getSocket().emit("getSettings", (res) => {
                this.settings = res.data;

                if (this.settings.searchEngineIndex === undefined) {
                    this.settings.searchEngineIndex = false;
                }

                if (this.settings.entryPage === undefined) {
                    this.settings.entryPage = "dashboard";
                }

                this.loaded = true;
            });
        },

        saveSettings() {
            this.$root.getSocket().emit("setSettings", this.settings, (res) => {
                this.$root.toastRes(res);
                this.loadSettings();
            });
        },

        confirmDisableAuth() {
            this.$refs.confirmDisableAuth.show();
        },

        confirmClearStatistics() {
            this.$refs.confirmClearStatistics.show();
        },

        confirmImport() {
            this.$refs.confirmImport.show();
        },

        disableAuth() {
            this.settings.disableAuth = true;
            this.saveSettings();
        },

        enableAuth() {
            this.settings.disableAuth = false;
            this.saveSettings();
            this.$root.storage().removeItem("token");
        },

        downloadBackup() {
            let time = dayjs().format("YYYY_MM_DD-hh_mm_ss");
            let fileName = `Uptime_Kuma_Backup_${time}.json`;
            let monitorList = Object.values(this.$root.monitorList);
            let exportData = {
                version: this.$root.info.version,
                notificationList: this.$root.notificationList,
                monitorList: monitorList,
            };
            exportData = JSON.stringify(exportData, null, 4);
            let downloadItem = document.createElement("a");
            downloadItem.setAttribute("href", "data:application/json;charset=utf-8," + encodeURIComponent(exportData));
            downloadItem.setAttribute("download", fileName);
            downloadItem.click();
        },

        importBackup() {
            this.processing = true;
            let uploadItem = document.getElementById("importBackup").files;

            if (uploadItem.length <= 0) {
                this.processing = false;
                return this.importAlert = this.$t("alertNoFile");
            }

            if (uploadItem.item(0).type !== "application/json") {
                this.processing = false;
                return this.importAlert = this.$t("alertWrongFileType");
            }

            let fileReader = new FileReader();
            fileReader.readAsText(uploadItem.item(0));

            fileReader.onload = item => {
                this.$root.uploadBackup(item.target.result, this.importHandle, (res) => {
                    this.processing = false;

                    if (res.ok) {
                        toast.success(res.msg);
                    } else {
                        toast.error(res.msg);
                    }
                });
            };
        },

        clearStatistics() {
            this.$root.clearStatistics((res) => {
                if (res.ok) {
                    this.$router.go();
                } else {
                    toast.error(res.msg);
                }
            });
        },
    },
};
</script>

<style lang="scss" scoped>
@import "../assets/vars.scss";

.shadow-box {
    padding: 20px;
}

.btn-check:active + .btn-outline-primary,
.btn-check:checked + .btn-outline-primary,
.btn-check:hover + .btn-outline-primary {
    color: #fff;
}

.dark {
    .list-group-item {
        background-color: $dark-bg2;
        color: $dark-font-color;
    }

    .btn-check:active + .btn-outline-primary,
    .btn-check:checked + .btn-outline-primary,
    .btn-check:hover + .btn-outline-primary {
        color: #000;
    }

    #importBackup {
        &::file-selector-button {
            color: $primary;
            background-color: $dark-bg;
        }

        &:hover:not(:disabled):not([readonly])::file-selector-button {
            color: $dark-font-color2;
            background-color: $primary;
        }
    }
}

footer {
    color: #aaa;
    font-size: 13px;
    margin-top: 20px;
    padding-bottom: 30px;
    text-align: center;
}
</style><|MERGE_RESOLUTION|>--- conflicted
+++ resolved
@@ -316,17 +316,16 @@
                     <p>Пожалуйста, используйте с осторожностью.</p>
                 </template>
 
-<<<<<<< HEAD
                 <template v-else-if="$i18n.locale === 'fa' ">
                     <p>آیا مطمئن هستید که میخواهید <strong>احراز هویت را غیر فعال کنید</strong>?</p>
                     <p>این ویژگی برای کسانی است که <strong> لایه امنیتی شخص ثالث دیگر بر روی این آدرس فعال کرده‌اند</strong>، مانند Cloudflare Access.</p>
                     <p>لطفا از این امکان با دقت استفاده کنید.</p>
-=======
+                </template>
+
                 <template v-else-if="$i18n.locale === 'bg-BG' ">
                     <p>Сигурни ли сте, че желаете да <strong>изключите удостоверяването</strong>?</p>
                     <p>Използва се в случаите, когато <strong>има настроен алтернативен метод за удостоверяване</strong> преди Uptime Kuma, например Cloudflare Access.</p>
                     <p>Моля, използвайте внимателно.</p>
->>>>>>> 3677aa63
                 </template>
 
                 <!-- English (en) -->
@@ -357,8 +356,9 @@
 dayjs.extend(utc);
 dayjs.extend(timezone);
 
-import { timezoneList } from "../util-frontend";
+import { timezoneList, setPageLocale } from "../util-frontend";
 import { useToast } from "vue-toastification";
+
 const toast = useToast();
 
 export default {
@@ -394,6 +394,7 @@
 
         "$i18n.locale"() {
             localStorage.locale = this.$i18n.locale;
+            setPageLocale()
         },
     },
 
