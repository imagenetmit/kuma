--- conflicted
+++ resolved
@@ -119,11 +119,8 @@
     "Auto Get": "自动获取",
     enableDefaultNotificationDescription: "新的监控项将默认启用，你也可以在每个监控项中分别设置",
     "Default enabled": "默认开启",
-<<<<<<< HEAD
     "Also apply to existing monitors": "应用到所有监控项",
-=======
     "Import/Export Backup": "导入/导出备份",
->>>>>>> 7df9698e
     Export: "导出",
     Import: "导入",
     backupDescription: "你可以将所有的监控项和消息通知备份到一个 JSON 文件中",
