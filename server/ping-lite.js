// https://github.com/ben-bradley/ping-lite/blob/master/ping-lite.js
// Fixed on Windows
const net = require("net");
const spawn = require("child_process").spawn;
const events = require("events");
const fs = require("fs");
<<<<<<< HEAD
const util = require("./util-server");

const WIN = /^win/.test(process.platform);
const LIN = /^linux/.test(process.platform);
const MAC = /^darwin/.test(process.platform);
const FBSD = /^freebsd/.test(process.platform);
=======
const { MAC, FBSD, LIN, WIN } = require("./util-server");
>>>>>>> f75c9e4f

module.exports = Ping;

function Ping(host, options) {
    if (!host) {
        throw new Error("You must specify a host to ping!");
    }

    this._host = host;
    this._options = options = (options || {});

    events.EventEmitter.call(this);

    const timeout = 10;

    if (WIN) {
        this._bin = "c:/windows/system32/ping.exe";
        this._args = (options.args) ? options.args : [ "-n", "1", "-w", timeout * 1000, host ];
        this._regmatch = /[><=]([0-9.]+?)ms/;

    } else if (LIN) {
        this._bin = "/bin/ping";

        const defaultArgs = [ "-n", "-w", timeout, "-c", "1", host ];

        if (net.isIPv6(host) || options.ipv6) {
            defaultArgs.unshift("-6");
        }

        this._args = (options.args) ? options.args : defaultArgs;
        this._regmatch = /=([0-9.]+?) ms/;

    } else if (MAC) {

        if (net.isIPv6(host) || options.ipv6) {
            this._bin = "/sbin/ping6";
        } else {
            this._bin = "/sbin/ping";
        }

        this._args = (options.args) ? options.args : [ "-n", "-t", timeout, "-c", "1", host ];
        this._regmatch = /=([0-9.]+?) ms/;

    } else if (FBSD) {
        this._bin = "/sbin/ping";

        const defaultArgs = [ "-n", "-t", timeout, "-c", "1", host ];

        if (net.isIPv6(host) || options.ipv6) {
            defaultArgs.unshift("-6");
        }

        this._args = (options.args) ? options.args : defaultArgs;
        this._regmatch = /=([0-9.]+?) ms/;

    } else {
        throw new Error("Could not detect your ping binary.");
    }

    if (!fs.existsSync(this._bin)) {
        throw new Error("Could not detect " + this._bin + " on your system");
    }

    this._i = 0;

    return this;
}

Ping.prototype.__proto__ = events.EventEmitter.prototype;

// SEND A PING
// ===========
Ping.prototype.send = function (callback) {
    let self = this;
    callback = callback || function (err, ms) {
        if (err) {
            return self.emit("error", err);
        }
        return self.emit("result", ms);
    };

    let _ended;
    let _exited;
    let _errored;

    this._ping = spawn(this._bin, this._args); // spawn the binary

    this._ping.on("error", function (err) { // handle binary errors
        _errored = true;
        callback(err);
    });

    this._ping.stdout.on("data", function (data) { // log stdout
        if (WIN) {
            data = convertOutput(data);
        }
        this._stdout = (this._stdout || "") + data;
    });

    this._ping.stdout.on("end", function () {
        _ended = true;
        if (_exited && !_errored) {
            onEnd.call(self._ping);
        }
    });

    this._ping.stderr.on("data", function (data) { // log stderr
        if (WIN) {
            data = convertOutput(data);
        }
        this._stderr = (this._stderr || "") + data;
    });

    this._ping.on("exit", function (code) { // handle complete
        _exited = true;
        if (_ended && !_errored) {
            onEnd.call(self._ping);
        }
    });

    function onEnd() {
        let stdout = this.stdout._stdout;
        let stderr = this.stderr._stderr;
        let ms;

        if (stderr) {
            return callback(new Error(stderr));
        }

        if (!stdout) {
            return callback(new Error("No stdout detected"));
        }

        ms = stdout.match(self._regmatch); // parse out the ##ms response
        ms = (ms && ms[1]) ? Number(ms[1]) : ms;

        callback(null, ms, stdout);
    }
};

// CALL Ping#send(callback) ON A TIMER
// ===================================
Ping.prototype.start = function (callback) {
    let self = this;
    this._i = setInterval(function () {
        self.send(callback);
    }, (self._options.interval || 5000));
    self.send(callback);
};

// STOP SENDING PINGS
// ==================
Ping.prototype.stop = function () {
    clearInterval(this._i);
};

/**
 * Try to convert to UTF-8 for Windows, as the ping's output on Windows is not UTF-8 and could be in other languages
 * Thank @pemassi
 * https://github.com/louislam/uptime-kuma/issues/570#issuecomment-941984094
 * @param data
 * @returns {string}
 */
function convertOutput(data) {
    if (WIN) {
        if (data) {
            return util.convertToUTF8(data);
        }
    }
    return data;
}<|MERGE_RESOLUTION|>--- conflicted
+++ resolved
@@ -4,16 +4,8 @@
 const spawn = require("child_process").spawn;
 const events = require("events");
 const fs = require("fs");
-<<<<<<< HEAD
+const { MAC, FBSD, LIN, WIN } = require("./util-server");
 const util = require("./util-server");
-
-const WIN = /^win/.test(process.platform);
-const LIN = /^linux/.test(process.platform);
-const MAC = /^darwin/.test(process.platform);
-const FBSD = /^freebsd/.test(process.platform);
-=======
-const { MAC, FBSD, LIN, WIN } = require("./util-server");
->>>>>>> f75c9e4f
 
 module.exports = Ping;
 
