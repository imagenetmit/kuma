const { R } = require("redbean-node");
const Apprise = require("./notification-providers/apprise");
const Discord = require("./notification-providers/discord");
const Gotify = require("./notification-providers/gotify");
const Line = require("./notification-providers/line");
const LunaSea = require("./notification-providers/lunasea");
const Mattermost = require("./notification-providers/mattermost");
const Matrix = require("./notification-providers/matrix");
const Octopush = require("./notification-providers/octopush");
const PromoSMS = require("./notification-providers/promosms");
const ClickSendSMS = require("./notification-providers/clicksendsms");
const Pushbullet = require("./notification-providers/pushbullet");
const Pushover = require("./notification-providers/pushover");
const Pushy = require("./notification-providers/pushy");
const RocketChat = require("./notification-providers/rocket-chat");
const Signal = require("./notification-providers/signal");
const Slack = require("./notification-providers/slack");
const SMTP = require("./notification-providers/smtp");
const Teams = require("./notification-providers/teams");
const Telegram = require("./notification-providers/telegram");
const Webhook = require("./notification-providers/webhook");
const Feishu = require("./notification-providers/feishu");
const AliyunSms = require("./notification-providers/aliyun-sms");
const DingDing = require("./notification-providers/dingding");
const Bark = require("./notification-providers/bark");
const SerwerSMS = require("./notification-providers/serwersms");
const Stackfield = require("./notification-providers/stackfield");
<<<<<<< HEAD
const WeCom = require("./notification-providers/wecom");
=======
const GoogleChat = require("./notification-providers/google-chat");
>>>>>>> f9c0ff18

class Notification {

    providerList = {};

    static init() {
        console.log("Prepare Notification Providers");

        this.providerList = {};

        const list = [
            new Apprise(),
            new AliyunSms(),
            new DingDing(),
            new Discord(),
            new Teams(),
            new Gotify(),
            new Line(),
            new LunaSea(),
            new Feishu(),
            new Mattermost(),
            new Matrix(),
            new Octopush(),
            new PromoSMS(),
            new ClickSendSMS(),
            new Pushbullet(),
            new Pushover(),
            new Pushy(),
            new RocketChat(),
            new Signal(),
            new Slack(),
            new SMTP(),
            new Telegram(),
            new Webhook(),
            new Bark(),
            new SerwerSMS(),
            new Stackfield(),
<<<<<<< HEAD
            new WeCom(),
=======
            new GoogleChat()
>>>>>>> f9c0ff18
        ];

        for (let item of list) {
            if (! item.name) {
                throw new Error("Notification provider without name");
            }

            if (this.providerList[item.name]) {
                throw new Error("Duplicate notification provider name");
            }
            this.providerList[item.name] = item;
        }
    }

    /**
     *
     * @param notification : BeanModel
     * @param msg : string General Message
     * @param monitorJSON : object Monitor details (For Up/Down only)
     * @param heartbeatJSON : object Heartbeat details (For Up/Down only)
     * @returns {Promise<string>} Successful msg
     * Throw Error with fail msg
     */
    static async send(notification, msg, monitorJSON = null, heartbeatJSON = null) {
        if (this.providerList[notification.type]) {
            return this.providerList[notification.type].send(notification, msg, monitorJSON, heartbeatJSON);
        } else {
            throw new Error("Notification type is not supported");
        }
    }

    static async save(notification, notificationID, userID) {
        let bean

        if (notificationID) {
            bean = await R.findOne("notification", " id = ? AND user_id = ? ", [
                notificationID,
                userID,
            ])

            if (! bean) {
                throw new Error("notification not found")
            }

        } else {
            bean = R.dispense("notification")
        }

        bean.name = notification.name;
        bean.user_id = userID;
        bean.config = JSON.stringify(notification);
        bean.is_default = notification.isDefault || false;
        await R.store(bean)

        if (notification.applyExisting) {
            await applyNotificationEveryMonitor(bean.id, userID);
        }

        return bean;
    }

    static async delete(notificationID, userID) {
        let bean = await R.findOne("notification", " id = ? AND user_id = ? ", [
            notificationID,
            userID,
        ])

        if (! bean) {
            throw new Error("notification not found")
        }

        await R.trash(bean)
    }

    static checkApprise() {
        let commandExistsSync = require("command-exists").sync;
        let exists = commandExistsSync("apprise");
        return exists;
    }

}

async function applyNotificationEveryMonitor(notificationID, userID) {
    let monitors = await R.getAll("SELECT id FROM monitor WHERE user_id = ?", [
        userID
    ]);

    for (let i = 0; i < monitors.length; i++) {
        let checkNotification = await R.findOne("monitor_notification", " monitor_id = ? AND notification_id = ? ", [
            monitors[i].id,
            notificationID,
        ])

        if (! checkNotification) {
            let relation = R.dispense("monitor_notification");
            relation.monitor_id = monitors[i].id;
            relation.notification_id = notificationID;
            await R.store(relation)
        }
    }
}

module.exports = {
    Notification,
}<|MERGE_RESOLUTION|>--- conflicted
+++ resolved
@@ -25,11 +25,8 @@
 const Bark = require("./notification-providers/bark");
 const SerwerSMS = require("./notification-providers/serwersms");
 const Stackfield = require("./notification-providers/stackfield");
-<<<<<<< HEAD
 const WeCom = require("./notification-providers/wecom");
-=======
 const GoogleChat = require("./notification-providers/google-chat");
->>>>>>> f9c0ff18
 
 class Notification {
 
@@ -67,11 +64,8 @@
             new Bark(),
             new SerwerSMS(),
             new Stackfield(),
-<<<<<<< HEAD
             new WeCom(),
-=======
             new GoogleChat()
->>>>>>> f9c0ff18
         ];
 
         for (let item of list) {
