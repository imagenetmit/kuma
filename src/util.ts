/* eslint-disable camelcase */
/*!
// Common Util for frontend and backend
//
// DOT NOT MODIFY util.js!
// Need to run "npm run tsc" to compile if there are any changes.
//
// Backend uses the compiled file util.js
// Frontend uses util.ts
*/

<<<<<<< HEAD
import dayjs from "dayjs";
=======
import * as dayjs from "dayjs";

// For loading dayjs plugins, don't remove event though it is not used in this file
// eslint-disable-next-line @typescript-eslint/no-unused-vars
>>>>>>> 6e30f719
import * as timezone from "dayjs/plugin/timezone";
// eslint-disable-next-line @typescript-eslint/no-unused-vars
import * as utc from "dayjs/plugin/utc";

export const isDev = process.env.NODE_ENV === "development";
export const isNode = typeof process !== "undefined" && process?.versions?.node;
export const appName = "Uptime Kuma";
export const DOWN = 0;
export const UP = 1;
export const PENDING = 2;
export const MAINTENANCE = 3;

export const STATUS_PAGE_ALL_DOWN = 0;
export const STATUS_PAGE_ALL_UP = 1;
export const STATUS_PAGE_PARTIAL_DOWN = 2;
export const STATUS_PAGE_MAINTENANCE = 3;

export const SQL_DATE_FORMAT = "YYYY-MM-DD";
export const SQL_DATETIME_FORMAT = "YYYY-MM-DD HH:mm:ss";
export const SQL_DATETIME_FORMAT_WITHOUT_SECOND = "YYYY-MM-DD HH:mm";

export const MAX_INTERVAL_SECOND = 2073600; // 24 days
export const MIN_INTERVAL_SECOND = 20; // 20 seconds

// Console colors
// https://stackoverflow.com/questions/9781218/how-to-change-node-jss-console-font-color
export const CONSOLE_STYLE_Reset = "\x1b[0m";
export const CONSOLE_STYLE_Bright = "\x1b[1m";
export const CONSOLE_STYLE_Dim = "\x1b[2m";
export const CONSOLE_STYLE_Underscore = "\x1b[4m";
export const CONSOLE_STYLE_Blink = "\x1b[5m";
export const CONSOLE_STYLE_Reverse = "\x1b[7m";
export const CONSOLE_STYLE_Hidden = "\x1b[8m";

export const CONSOLE_STYLE_FgBlack = "\x1b[30m";
export const CONSOLE_STYLE_FgRed = "\x1b[31m";
export const CONSOLE_STYLE_FgGreen = "\x1b[32m";
export const CONSOLE_STYLE_FgYellow = "\x1b[33m";
export const CONSOLE_STYLE_FgBlue = "\x1b[34m";
export const CONSOLE_STYLE_FgMagenta = "\x1b[35m";
export const CONSOLE_STYLE_FgCyan = "\x1b[36m";
export const CONSOLE_STYLE_FgWhite = "\x1b[37m";
export const CONSOLE_STYLE_FgGray = "\x1b[90m";
export const CONSOLE_STYLE_FgOrange = "\x1b[38;5;208m";
export const CONSOLE_STYLE_FgLightGreen = "\x1b[38;5;119m";
export const CONSOLE_STYLE_FgLightBlue = "\x1b[38;5;117m";
export const CONSOLE_STYLE_FgViolet = "\x1b[38;5;141m";
export const CONSOLE_STYLE_FgBrown = "\x1b[38;5;130m";
export const CONSOLE_STYLE_FgPink = "\x1b[38;5;219m";

export const CONSOLE_STYLE_BgBlack = "\x1b[40m";
export const CONSOLE_STYLE_BgRed = "\x1b[41m";
export const CONSOLE_STYLE_BgGreen = "\x1b[42m";
export const CONSOLE_STYLE_BgYellow = "\x1b[43m";
export const CONSOLE_STYLE_BgBlue = "\x1b[44m";
export const CONSOLE_STYLE_BgMagenta = "\x1b[45m";
export const CONSOLE_STYLE_BgCyan = "\x1b[46m";
export const CONSOLE_STYLE_BgWhite = "\x1b[47m";
export const CONSOLE_STYLE_BgGray = "\x1b[100m";

const consoleModuleColors = [
    CONSOLE_STYLE_FgCyan,
    CONSOLE_STYLE_FgGreen,
    CONSOLE_STYLE_FgLightGreen,
    CONSOLE_STYLE_FgBlue,
    CONSOLE_STYLE_FgLightBlue,
    CONSOLE_STYLE_FgMagenta,
    CONSOLE_STYLE_FgOrange,
    CONSOLE_STYLE_FgViolet,
    CONSOLE_STYLE_FgBrown,
    CONSOLE_STYLE_FgPink,
];

const consoleLevelColors : Record<string, string> = {
    "INFO": CONSOLE_STYLE_FgCyan,
    "WARN": CONSOLE_STYLE_FgYellow,
    "ERROR": CONSOLE_STYLE_FgRed,
    "DEBUG": CONSOLE_STYLE_FgGray,
};

/**
 * Flip the status of s
 * @param s input status: UP or DOWN
 * @returns {number} UP or DOWN
 */
export const badgeConstants = {
    naColor: "#999",
    defaultUpColor: "#66c20a",
    defaultWarnColor: "#eed202",
    defaultDownColor: "#c2290a",
    defaultPendingColor: "#f8a306",
    defaultMaintenanceColor: "#1747f5",
    defaultPingColor: "blue",  // as defined by badge-maker / shields.io
    defaultStyle: "flat",
    defaultPingValueSuffix: "ms",
    defaultPingLabelSuffix: "h",
    defaultUptimeValueSuffix: "%",
    defaultUptimeLabelSuffix: "h",
    defaultCertExpValueSuffix: " days",
    defaultCertExpLabelSuffix: "h",
    // Values Come From Default Notification Times
    defaultCertExpireWarnDays: "14",
    defaultCertExpireDownDays: "7"
};

/** Flip the status of s */
export function flipStatus(s: number) {
    if (s === UP) {
        return DOWN;
    }

    if (s === DOWN) {
        return UP;
    }

    return s;
}

/**
 * Delays for specified number of seconds
 * @param ms Number of milliseconds to sleep for
 * @returns {Promise<void>} Promise that resolves after ms
 */
export function sleep(ms: number) {
    return new Promise(resolve => setTimeout(resolve, ms));
}

/**
 * PHP's ucfirst
 * @param str string input
 * @returns {string} string with first letter capitalized
 */
export function ucfirst(str: string) {
    if (!str) {
        return str;
    }

    const firstLetter = str.substr(0, 1);
    return firstLetter.toUpperCase() + str.substr(1);
}

/**
 * @deprecated Use log.debug (https://github.com/louislam/uptime-kuma/pull/910)
 * @param msg Message to write
 * @returns {void}
 */
export function debug(msg: unknown) {
    log.log("", msg, "debug");
}

class Logger {

    /**
     * UPTIME_KUMA_HIDE_LOG=debug_monitor,info_monitor
     *
     * Example:
     *  [
     *     "debug_monitor",          // Hide all logs that level is debug and the module is monitor
     *     "info_monitor",
     *  ]
     */
    hideLog : Record<string, string[]> = {
        info: [],
        warn: [],
        error: [],
        debug: [],
    };

    /**
     *
     */
    constructor() {
        if (typeof process !== "undefined" && process.env.UPTIME_KUMA_HIDE_LOG) {
            const list = process.env.UPTIME_KUMA_HIDE_LOG.split(",").map(v => v.toLowerCase());

            for (const pair of list) {
                // split first "_" only
                const values = pair.split(/_(.*)/s);

                if (values.length >= 2) {
                    this.hideLog[values[0]].push(values[1]);
                }
            }

            this.debug("server", "UPTIME_KUMA_HIDE_LOG is set");
            this.debug("server", this.hideLog);
        }
    }

    /**
     * Write a message to the log
     * @param module The module the log comes from
     * @param msg Message to write
     * @param level Log level. One of INFO, WARN, ERROR, DEBUG or can be customized.
     * @returns {void}
     */
    log(module: string, msg: any, level: string) {
        if (level === "DEBUG" && !isDev) {
            return;
        }

        if (this.hideLog[level] && this.hideLog[level].includes(module.toLowerCase())) {
            return;
        }

        module = module.toUpperCase();
        level = level.toUpperCase();

        let now;
        if (dayjs.tz) {
            now = dayjs.tz(new Date()).format();
        } else {
            now = dayjs().format();
        }

        const levelColor = consoleLevelColors[level];
        const moduleColor = consoleModuleColors[intHash(module, consoleModuleColors.length)];

        let timePart: string;
        let modulePart: string;
        let levelPart: string;
        let msgPart: string;

        if (isNode) {
            // Add console colors
            switch (level) {
                case "DEBUG":
                    timePart = CONSOLE_STYLE_FgGray + now + CONSOLE_STYLE_Reset;
                    break;
                default:
                    timePart = CONSOLE_STYLE_FgCyan + now + CONSOLE_STYLE_Reset;
                    break;
            }

            modulePart = "[" + moduleColor + module + CONSOLE_STYLE_Reset + "]";

            levelPart = levelColor + `${level}:` + CONSOLE_STYLE_Reset;

            switch (level) {
                case "ERROR":
                    if (typeof msg === "string") {
                        msgPart = CONSOLE_STYLE_FgRed + msg + CONSOLE_STYLE_Reset;
                    } else {
                        msgPart = msg;
                    }
                    break;
                case "DEBUG":
                    if (typeof msg === "string") {
                        msgPart = CONSOLE_STYLE_FgGray + msg + CONSOLE_STYLE_Reset;
                    } else {
                        msgPart = msg;
                    }
                    break;
                default:
                    msgPart = msg;
                    break;
            }
        } else {
            // No console colors
            timePart = now;
            modulePart = `[${module}]`;
            levelPart = `${level}:`;
            msgPart = msg;
        }

        // Write to console
        switch (level) {
            case "ERROR":
                console.error(timePart, modulePart, levelPart, msgPart);
                break;
            case "WARN":
                console.warn(timePart, modulePart, levelPart, msgPart);
                break;
            case "INFO":
                console.info(timePart, modulePart, levelPart, msgPart);
                break;
            case "DEBUG":
                if (isDev) {
                    console.debug(timePart, modulePart, levelPart, msgPart);
                }
                break;
            default:
                console.log(timePart, modulePart, levelPart, msgPart);
                break;
        }
    }

    /**
     * Log an INFO message
     * @param module Module log comes from
     * @param msg Message to write
     * @returns {void}
     */
    info(module: string, msg: unknown) {
        this.log(module, msg, "info");
    }

    /**
     * Log a WARN message
     * @param module Module log comes from
     * @param msg Message to write
     * @returns {void}
     */
    warn(module: string, msg: unknown) {
        this.log(module, msg, "warn");
    }

    /**
     * Log an ERROR message
     * @param module Module log comes from
     * @param msg Message to write
     * @returns {void}
     */
    error(module: string, msg: unknown) {
        this.log(module, msg, "error");
    }

    /**
     * Log a DEBUG message
     * @param module Module log comes from
     * @param msg Message to write
     * @returns {void}
     */
    debug(module: string, msg: unknown) {
        this.log(module, msg, "debug");
    }

    /**
     * Log an exception as an ERROR
     * @param module Module log comes from
     * @param exception The exception to include
     * @param msg The message to write
     * @returns {void}
     */
    exception(module: string, exception: unknown, msg: unknown) {
        let finalMessage = exception;

        if (msg) {
            finalMessage = `${msg}: ${exception}`;
        }

        this.log(module, finalMessage, "error");
    }
}

export const log = new Logger();

declare global { interface String { replaceAll(str: string, newStr: string): string; } }

/**
 * String.prototype.replaceAll() polyfill
 * https://gomakethings.com/how-to-replace-a-section-of-a-string-with-another-one-with-vanilla-js/
 * @author Chris Ferdinandi
 * @license MIT
 * @returns {void}
 */
export function polyfill() {
    if (!String.prototype.replaceAll) {
        String.prototype.replaceAll = function (str: string, newStr: string) {
            // If a regex pattern
            if (Object.prototype.toString.call(str).toLowerCase() === "[object regexp]") {
                return this.replace(str, newStr);
            }

            // If a string
            return this.replace(new RegExp(str, "g"), newStr);
        };
    }
}

export class TimeLogger {
    startTime: number;

    /**
     *
     */
    constructor() {
        this.startTime = dayjs().valueOf();
    }

    /**
     * Output time since start of monitor
     * @param name Name of monitor
     * @returns {void}
     */
    print(name: string) {
        if (isDev && process.env.TIMELOGGER === "1") {
            console.log(name + ": " + (dayjs().valueOf() - this.startTime) + "ms");
        }
    }
}

/**
 * Returns a random number between min (inclusive) and max (exclusive)
 * @param min minumim value, inclusive
 * @param max maximum value, exclusive
 * @returns {number} Random number
 */
export function getRandomArbitrary(min: number, max: number) {
    return Math.random() * (max - min) + min;
}

/**
 * From: https://stackoverflow.com/questions/1527803/generating-random-whole-numbers-in-javascript-in-a-specific-range
 *
 * Returns a random integer between min (inclusive) and max (inclusive).
 * The value is no lower than min (or the next integer greater than min
 * if min isn't an integer) and no greater than max (or the next integer
 * lower than max if max isn't an integer).
 * Using Math.round() will give you a non-uniform distribution!
 * @param min minumim value, inclusive
 * @param max maximum value, exclusive
 * @returns {number} Random number
 */
export function getRandomInt(min: number, max: number) {
    min = Math.ceil(min);
    max = Math.floor(max);
    return Math.floor(Math.random() * (max - min + 1)) + min;
}

/**
 * Returns either the NodeJS crypto.randomBytes() function or its
 * browser equivalent implemented via window.crypto.getRandomValues()
 * @returns {Uint8Array} Random bytes
 */
const getRandomBytes = (
    (typeof window !== "undefined" && window.crypto)

        // Browsers
        ? function () {
            return (numBytes: number) => {
                const randomBytes = new Uint8Array(numBytes);
                for (let i = 0; i < numBytes; i += 65536) {
                    window.crypto.getRandomValues(randomBytes.subarray(i, i + Math.min(numBytes - i, 65536)));
                }
                return randomBytes;
            };
        }

    // Node
        : function () {
            // eslint-disable-next-line @typescript-eslint/no-var-requires
            return require("crypto").randomBytes;
        }
)();

/**
 * Get a random integer suitable for use in cryptography between upper
 * and lower bounds.
 * @param min Minimum value of integer
 * @param max Maximum value of integer
 * @returns Cryptographically suitable random integer
 */
export function getCryptoRandomInt(min: number, max: number):number {

    // synchronous version of: https://github.com/joepie91/node-random-number-csprng

    const range = max - min;
    if (range >= Math.pow(2, 32)) {
        console.log("Warning! Range is too large.");
    }

    let tmpRange = range;
    let bitsNeeded = 0;
    let bytesNeeded = 0;
    let mask = 1;

    while (tmpRange > 0) {
        if (bitsNeeded % 8 === 0) {
            bytesNeeded += 1;
        }
        bitsNeeded += 1;
        mask = mask << 1 | 1;
        tmpRange = tmpRange >>> 1;
    }

    const randomBytes = getRandomBytes(bytesNeeded);
    let randomValue = 0;

    for (let i = 0; i < bytesNeeded; i++) {
        randomValue |= randomBytes[i] << 8 * i;
    }

    randomValue = randomValue & mask;

    if (randomValue <= range) {
        return min + randomValue;
    } else {
        return getCryptoRandomInt(min, max);
    }
}

/**
 * Generate a random alphanumeric string of fixed length
 * @param length Length of string to generate
 * @returns string
 */
export function genSecret(length = 64) {
    let secret = "";
    const chars = "ABCDEFGHIJKLMNOPQRSTUVWXYZabcdefghijklmnopqrstuvwxyz0123456789";
    const charsLength = chars.length;
    for ( let i = 0; i < length; i++ ) {
        secret += chars.charAt(getCryptoRandomInt(0, charsLength - 1));
    }
    return secret;
}

/**
 * Get the path of a monitor
 * @param id ID of monitor
 * @returns Formatted relative path
 */
export function getMonitorRelativeURL(id: string) {
    return "/dashboard/" + id;
}

/**
 * Get relative path for maintenance
 * @param id ID of maintenance
 * @returns Formatted relative path
 */
export function getMaintenanceRelativeURL(id: string) {
    return "/maintenance/" + id;
}

/**
 * Parse to Time Object that used in VueDatePicker
 * @param {string} time E.g. 12:00
 * @returns object
 * @throws {Error} if time string is invalid
 */
export function parseTimeObject(time: string) {
    if (!time) {
        return {
            hours: 0,
            minutes: 0,
        };
    }

    const array = time.split(":");

    if (array.length < 2) {
        throw new Error("parseVueDatePickerTimeFormat: Invalid Time");
    }

    const obj = {
        hours: parseInt(array[0]),
        minutes: parseInt(array[1]),
        seconds: 0,
    };
    if (array.length >= 3) {
        obj.seconds = parseInt(array[2]);
    }
    return obj;
}

/**
 * Parse time to string from object {hours: number, minutes: number, seconds?: number}
 * @param obj object to parse
 * @returns {string} e.g. 12:00
 */
export function parseTimeFromTimeObject(obj : any) {
    if (!obj) {
        return obj;
    }

    let result = "";

    result += obj.hours.toString().padStart(2, "0") + ":" + obj.minutes.toString().padStart(2, "0");

    if (obj.seconds) {
        result += ":" + obj.seconds.toString().padStart(2, "0");
    }

    return result;
}

/**
 * Convert ISO date to UTC
 * @param input Date
 * @returns ISO Date time
 */
export function isoToUTCDateTime(input : string) {
    return dayjs(input).utc().format(SQL_DATETIME_FORMAT);
}

/**
 * @param input valid datetime string
 * @returns {string} ISO DateTime string
 */
export function utcToISODateTime(input : string) {
    return dayjs.utc(input).toISOString();
}

/**
 * For SQL_DATETIME_FORMAT
 * @param input valid datetime string
 * @param format Format to return
 * @returns A string date of SQL_DATETIME_FORMAT
 */
export function utcToLocal(input : string, format = SQL_DATETIME_FORMAT) : string {
    return dayjs.utc(input).local().format(format);
}

/**
 * Convert local datetime to UTC
 * @param input Local date
 * @param format Format to return
 * @returns Date in requested format
 */
export function localToUTC(input : string, format = SQL_DATETIME_FORMAT) {
    return dayjs(input).utc().format(format);
}

/**
 * Generate a decimal integer number from a string
 * @param str Input
 * @param length Default is 10 which means 0 - 9
 * @returns {number} output number
 */
export function intHash(str : string, length = 10) : number {
    // A simple hashing function (you can use more complex hash functions if needed)
    let hash = 0;
    for (let i = 0; i < str.length; i++) {
        hash += str.charCodeAt(i);
    }
    // Normalize the hash to the range [0, 10]
    return (hash % length + length) % length; // Ensure the result is non-negative
}
<|MERGE_RESOLUTION|>--- conflicted
+++ resolved
@@ -9,14 +9,10 @@
 // Frontend uses util.ts
 */
 
-<<<<<<< HEAD
 import dayjs from "dayjs";
-=======
-import * as dayjs from "dayjs";
 
 // For loading dayjs plugins, don't remove event though it is not used in this file
 // eslint-disable-next-line @typescript-eslint/no-unused-vars
->>>>>>> 6e30f719
 import * as timezone from "dayjs/plugin/timezone";
 // eslint-disable-next-line @typescript-eslint/no-unused-vars
 import * as utc from "dayjs/plugin/utc";
