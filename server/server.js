--- conflicted
+++ resolved
@@ -291,14 +291,8 @@
             let user = await login(data.username, data.password);
 
             if (user) {
-<<<<<<< HEAD
-                afterLogin(socket, user);
-
                 if (user.twofa_status == 0) {
-=======
-                if (user.twofaStatus == 0) {
                     afterLogin(socket, user);
->>>>>>> cf548df1
                     callback({
                         ok: true,
                         token: jwt.sign({
@@ -316,18 +310,14 @@
                 if (data.token) {
                     let verify = notp.totp.verify(data.token, user.twofa_secret, twofa_verification_opts);
 
-<<<<<<< HEAD
                     if (user.twofa_last_token !== data.token && verify) {
+                        afterLogin(socket, user);
 
                         await R.exec("UPDATE `user` SET twofa_last_token = ? WHERE id = ? ", [
                             data.token,
                             socket.userID,
                         ]);
 
-=======
-                    if (verify && verify.delta == 0) {
-                        afterLogin(socket, user);
->>>>>>> cf548df1
                         callback({
                             ok: true,
                             token: jwt.sign({
