--- conflicted
+++ resolved
@@ -26,11 +26,8 @@
     "de-DE": deDE,
     "nl-NL": nlNL,
     "es-ES": esEs,
-<<<<<<< HEAD
     "fa": fa,
-=======
     "pt-BR": ptBR,
->>>>>>> 9e102962
     "fr-FR": frFR,
     "it-IT": itIT,
     "ja": ja,
@@ -57,11 +54,6 @@
     locale: currentLocale(),
     fallbackLocale: "en",
     silentFallbackWarn: true,
-<<<<<<< HEAD
-    silentTranslationWarn: false,
-    messages: languageList
-=======
     silentTranslationWarn: true,
     messages: languageList,
->>>>>>> 9e102962
 });